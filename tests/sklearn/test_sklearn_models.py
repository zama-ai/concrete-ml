--- conflicted
+++ resolved
@@ -1152,13 +1152,8 @@
     if is_weekly_option:
         fhe_test = get_random_samples(x, n_sample=5)
 
-<<<<<<< HEAD
     # Check that truncate is enabled
     assert os.environ.get("TREES_USE_TRUNCATE") == "1", "'TREES_USE_TRUNCATE' is not enabled"
-=======
-    # Check that rounding is enabled
-    assert os.environ.get("TREES_USE_ROUNDING") == "1", "'TREES_USE_ROUNDING' is not enabled"
->>>>>>> 8f08495b
 
     # Fit and compile with truncate enabled
     fit_and_compile(model, x, y)
@@ -1175,13 +1170,8 @@
         # Disable truncate
         mp_context.setenv("TREES_USE_TRUNCATE", "0")
 
-<<<<<<< HEAD
         # Check that truncate is disabled
         assert os.environ.get("TREES_USE_TRUNCATE") == "0", "'TREES_USE_TRUNCATE' is not disabled"
-=======
-        # Check that rounding is disabled
-        assert os.environ.get("TREES_USE_ROUNDING") == "0", "'TREES_USE_ROUNDING' is not disabled"
->>>>>>> 8f08495b
 
         with pytest.warns(
             DeprecationWarning,
@@ -1220,15 +1210,11 @@
 
     # Run the test with more samples during weekly CIs
     if is_weekly_option:
-<<<<<<< HEAD
-        fhe_test = get_random_samples(x, n_sample=5)
-=======
         fhe_samples = 5
     else:
         fhe_samples = 1
 
     fhe_test = get_random_samples(x, n_sample=fhe_samples)
->>>>>>> 8f08495b
 
     # pylint: disable=protected-access
     assert not model._fhe_ensembling, "`_fhe_ensembling` is disabled by default."
@@ -1236,21 +1222,11 @@
 
     non_fhe_sum_predict_quantized = predict_method(x, fhe="disable")
     non_fhe_sum_predict_simulate = predict_method(x, fhe="simulate")
-<<<<<<< HEAD
-=======
     non_fhe_sum_predict_fhe = predict_method(fhe_test, fhe="execute")
->>>>>>> 8f08495b
 
     # Sanity check
     array_allclose_and_same_shape(non_fhe_sum_predict_quantized, non_fhe_sum_predict_simulate)
 
-<<<<<<< HEAD
-    # Compute the FHE predictions only during weekly CIs
-    if is_weekly_option:
-        non_fhe_sum_predict_fhe = predict_method(fhe_test, fhe="execute")
-
-=======
->>>>>>> 8f08495b
     # pylint: disable=protected-access
     model._fhe_ensembling = True
 
@@ -1258,24 +1234,12 @@
 
     fhe_sum_predict_quantized = predict_method(x, fhe="disable")
     fhe_sum_predict_simulate = predict_method(x, fhe="simulate")
-<<<<<<< HEAD
-=======
     fhe_sum_predict_fhe = predict_method(fhe_test, fhe="execute")
->>>>>>> 8f08495b
 
     # Sanity check
     array_allclose_and_same_shape(fhe_sum_predict_quantized, fhe_sum_predict_simulate)
-
-    # Check that we have the exact same predictions
     array_allclose_and_same_shape(fhe_sum_predict_quantized, non_fhe_sum_predict_quantized)
-    array_allclose_and_same_shape(fhe_sum_predict_simulate, non_fhe_sum_predict_simulate)
-<<<<<<< HEAD
-    if is_weekly_option:
-        fhe_sum_predict_fhe = predict_method(fhe_test, fhe="execute")
-        array_allclose_and_same_shape(fhe_sum_predict_fhe, non_fhe_sum_predict_fhe)
-=======
     array_allclose_and_same_shape(fhe_sum_predict_fhe, non_fhe_sum_predict_fhe)
->>>>>>> 8f08495b
 
 
 # Neural network models are skipped for this test
@@ -1912,11 +1876,7 @@
 # FIXME: https://github.com/zama-ai/concrete-ml-internal/issues/4179
 @pytest.mark.parametrize("model_class, parameters", get_sklearn_tree_models_and_datasets())
 @pytest.mark.parametrize("n_bits", [2, 5, 10])
-<<<<<<< HEAD
 def test_truncate_consistency_for_regular_models(
-=======
-def test_rounding_consistency_for_regular_models(
->>>>>>> 8f08495b
     model_class,
     parameters,
     n_bits,
