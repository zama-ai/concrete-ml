--- conflicted
+++ resolved
@@ -892,7 +892,6 @@
     x: numpy.ndarray,
     y: numpy.ndarray,
     *,
-<<<<<<< HEAD
     auto_truncate = None,
 ) -> Tuple[numpy.ndarray]:
     """Compute rounded equal in numpy according to ONNX spec for tree-based models only.
@@ -920,41 +919,13 @@
     if auto_truncate is not None:
         return rounded_comparison(
             y, x, auto_truncate, operation=lambda x: x >= 0
-=======
-    lsbs_to_remove_for_trees: Optional[int] = None,
-) -> Tuple[numpy.ndarray]:
-    """Compute rounded equal in numpy according to ONNX spec for tree-based models only.
-
-    See https://github.com/onnx/onnx/blob/main/docs/Changelog.md#Equal-11
-
-    Args:
-        x (numpy.ndarray): Input tensor
-        y (numpy.ndarray): Input tensor
-        lsbs_to_remove_for_trees (Optional[int]): Number of the least significant bits to remove
-            for tree-based models only.
-
-    Returns:
-        Tuple[numpy.ndarray]: Output tensor
-    """
-
-    # For tree-based models in the second stage, x == y is equivalent to x <= y
-    # Because y is the max sum, see this paper: https://arxiv.org/pdf/2010.04804.pdf
-    # The approach x <= y, is equivalent to:
-    # option 1: x - y <= 0 => round_bit_pattern(x - y + half) <= 0 or
-    # option 2: y - x >= 0 => round_bit_pattern(y - x - half) >= 0
-
-    # Option 2 is selected because it adheres to the established pattern in `rounded_comparison`
-    # which does: (a - b) - half.
-    if lsbs_to_remove_for_trees is not None and lsbs_to_remove_for_trees > 0:
-        return rounded_comparison(
-            y, x, lsbs_to_remove_for_trees, operation=lambda x: x >= 0
->>>>>>> ee696ece
         )  # pragma: no cover
 
     # Else, default numpy_equal operator
     return (numpy.equal(x, y),)
 
 
+
 def numpy_equal_float(
     x: numpy.ndarray,
     y: numpy.ndarray,
@@ -1106,11 +1077,7 @@
     x: numpy.ndarray,
     y: numpy.ndarray,
     *,
-<<<<<<< HEAD
     auto_truncate,
-=======
-    lsbs_to_remove_for_trees: Optional[int] = None,
->>>>>>> ee696ece
 ) -> Tuple[numpy.ndarray]:
     """Compute rounded less in numpy according to ONNX spec for tree-based models only.
 
@@ -1119,11 +1086,7 @@
     Args:
         x (numpy.ndarray): Input tensor
         y (numpy.ndarray): Input tensor
-<<<<<<< HEAD
         auto_truncate: Number of the least significant bits to remove
-=======
-        lsbs_to_remove_for_trees (Optional[int]): Number of the least significant bits to remove
->>>>>>> ee696ece
             for tree-based models only.
 
     Returns:
@@ -1132,14 +1095,9 @@
 
     # numpy.less(x, y) is equivalent to :
     # x - y <= 0 => round_bit_pattern(x - y - half) < 0
-<<<<<<< HEAD
     if auto_truncate is not None:
         #print("Use truncate for <")
         return rounded_comparison(x, y, auto_truncate, operation=lambda x: x < 0)
-=======
-    if lsbs_to_remove_for_trees is not None and lsbs_to_remove_for_trees > 0:
-        return rounded_comparison(x, y, lsbs_to_remove_for_trees, operation=lambda x: x < 0)
->>>>>>> ee696ece
 
     # Else, default numpy_less operator
     return numpy_less(x, y)
@@ -1187,11 +1145,7 @@
     x: numpy.ndarray,
     y: numpy.ndarray,
     *,
-<<<<<<< HEAD
     auto_truncate = None,
-=======
-    lsbs_to_remove_for_trees: Optional[int] = None,
->>>>>>> ee696ece
 ) -> Tuple[numpy.ndarray]:
     """Compute rounded less or equal in numpy according to ONNX spec for tree-based models only.
 
@@ -1200,18 +1154,13 @@
     Args:
         x (numpy.ndarray): Input tensor
         y (numpy.ndarray): Input tensor
-<<<<<<< HEAD
         auto_truncate: Number of the least significant bits to remove
-=======
-        lsbs_to_remove_for_trees (Optional[int]): Number of the least significant bits to remove
->>>>>>> ee696ece
             for tree-based models only.
 
     Returns:
         Tuple[numpy.ndarray]: Output tensor
     """
 
-<<<<<<< HEAD
     # numpy.less_equal(x, y) <= 0 is equivalent to :
     # np.less_equal(x, y), truncate_bit_pattern((y - x), lsbs_to_remove=r) >=  0
     # option 1: x - y <= 0 => round_bit_pattern(x - y) <= 0 
@@ -1221,16 +1170,12 @@
     if auto_truncate is not None:
         #print("Use truncate for <=")
         return rounded_comparison(y, x, auto_truncate, operation=lambda x: x >= 0)
-=======
     # numpy.less_equal(x, y) <= y is equivalent to :
     # option 1: x - y <= 0 => round_bit_pattern(x - y + half) <= 0 or
     # option 2: y - x >= 0 => round_bit_pattern(y - x - half) >= 0
 
     # Option 2 is selected because it adheres to the established pattern in `rounded_comparison`
     # which does: (a - b) - half.
-    if lsbs_to_remove_for_trees is not None and lsbs_to_remove_for_trees > 0:
-        return rounded_comparison(y, x, lsbs_to_remove_for_trees, operation=lambda x: x >= 0)
->>>>>>> ee696ece
 
     # Else, default numpy_less_or_equal operator
     return numpy_less_or_equal(x, y)
