"""Base classes for all estimators."""
from __future__ import annotations

import copy
import os
import tempfile

# Disable pylint as some names like X and q_X are used, following scikit-Learn's standard. The file
# is also more than 1000 lines long.
# pylint: disable=too-many-lines,invalid-name
import warnings
from abc import ABC, abstractmethod
from functools import partial
from pathlib import Path
from typing import Any, Callable, Dict, List, Optional, Set, TextIO, Type, Union

import brevitas.nn as qnn
import numpy
import onnx
import sklearn
import skorch.net
import torch
from brevitas.export.onnx.qonnx.manager import QONNXManager as BrevitasONNXManager
from concrete.fhe.compilation.artifacts import DebugArtifacts
from concrete.fhe.compilation.circuit import Circuit
from concrete.fhe.compilation.compiler import Compiler
from concrete.fhe.compilation.configuration import Configuration
from concrete.fhe.dtypes.integer import Integer
from sklearn.base import clone
from sklearn.linear_model import LinearRegression, LogisticRegression
from sklearn.utils.validation import check_is_fitted

# pylint: disable-next=ungrouped-imports
from concrete import fhe as cp

from ..common.check_inputs import check_array_and_assert, check_X_y_and_assert_multi_output
from ..common.debugging.custom_assert import assert_true
from ..common.serialization.dumpers import dump, dumps
from ..common.utils import (
    USE_OLD_VL,
    FheMode,
    check_there_is_no_p_error_options_in_configuration,
    generate_proxy_function,
    manage_parameters_for_pbs_errors,
)
from ..onnx.convert import OPSET_VERSION_FOR_ONNX_EXPORT
from ..onnx.onnx_model_manipulations import clean_graph_after_node_op_type, remove_node_types

# The sigmoid and softmax functions are already defined in the ONNX module and thus are imported
# here in order to avoid duplicating them.
from ..onnx.ops_impl import numpy_sigmoid, numpy_softmax
from ..quantization import (
    PostTrainingQATImporter,
    QuantizedArray,
    _get_n_bits_dict_trees,
    _inspect_tree_n_bits,
    get_n_bits_dict,
)
from ..quantization.quantized_module import QuantizedModule, _get_inputset_generator
from ..quantization.quantizers import (
    QuantizationOptions,
    UniformQuantizationParameters,
    UniformQuantizer,
)
from ..torch import NumpyModule
from .qnn_module import SparseQuantNeuralNetwork
from .tree_to_numpy import tree_to_numpy

# Disable pylint to import Hummingbird while ignoring the warnings
# pylint: disable=wrong-import-position,wrong-import-order
# Silence Hummingbird warnings
warnings.filterwarnings("ignore")
from hummingbird.ml import convert as hb_convert  # noqa: E402
from hummingbird.ml.operator_converters import constants  # noqa: E402

_ALL_SKLEARN_MODELS: Set[Type] = set()
_LINEAR_MODELS: Set[Type] = set()
_TREE_MODELS: Set[Type] = set()
_NEURALNET_MODELS: Set[Type] = set()
_NEIGHBORS_MODELS: Set[Type] = set()

# Define the supported types for both the input data and the target values. Since the Pandas
# library is currently only a dev dependencies, we cannot import it. We therefore need to use type
# strings and the `name-defined` mypy error to do so.
Data = Union[
    numpy.ndarray,
    torch.Tensor,
    "pandas.DataFrame",  # type: ignore[name-defined] # noqa: F821
    List,
]
Target = Union[
    numpy.ndarray,
    torch.Tensor,
    "pandas.DataFrame",  # type: ignore[name-defined] # noqa: F821
    "pandas.Series",  # type: ignore[name-defined] # noqa: F821
    List,
]

# Define QNN's attribute that will be auto-generated when fitting
QNN_AUTO_KWARGS = ["module__n_outputs", "module__input_dim"]

# Most significant bits to retain when applying rounding to the tree
MSB_TO_KEEP_FOR_TREES = 1

# Enable truncate feature for all tree-based models by default
# Note: This setting is fixed and cannot be altered by users
# However, for internal testing purposes, we retain the capability to disable this feature
<<<<<<< HEAD
os.environ["TREES_USE_TRUNCATE"] = os.environ.get("TREES_USE_TRUNCATE", "1")
=======
os.environ["TREES_USE_ROUNDING"] = os.environ.get("TREES_USE_ROUNDING", "1")
>>>>>>> 8f08495b

# pylint: disable=too-many-public-methods


class BaseEstimator:
    """Base class for all estimators in Concrete ML.

    This class does not inherit from sklearn.base.BaseEstimator as it creates some conflicts
    with skorch in QuantizedTorchEstimatorMixin's subclasses (more specifically, the `get_params`
    method is not properly inherited).

    Attributes:
        _is_a_public_cml_model (bool): Private attribute indicating if the class is a public model
            (as opposed to base or mixin classes).
    """

    #: Base float estimator class to consider for the model. Is set for each subclasses.
    sklearn_model_class: Type

    _is_a_public_cml_model: bool = False

    def __init__(self):
        """Initialize the base class with common attributes used in all estimators.

        An underscore "_" is appended to attributes that were created while fitting the model. This
        is done in order to follow scikit-Learn's standard format. More information available
        in their documentation:
        https://scikit-learn.org/stable/developers/develop.html#:~:text=Estimated%20Attributes%C2%B6
        """
        #: The equivalent fitted float model. Is None if the model is not fitted.
        self.sklearn_model: Optional[sklearn.base.BaseEstimator] = None

        #: The list of quantizers, which contain all information necessary for applying uniform
        #: quantization to inputs and provide quantization/de-quantization functionalities. Is empty
        #: if the model is not fitted
        self.input_quantizers: List[UniformQuantizer] = []

        #: The list of quantizers, which contain all information necessary for applying uniform
        #: quantization to outputs and provide quantization/de-quantization functionalities. Is
        #: empty if the model is not fitted
        self.output_quantizers: List[UniformQuantizer] = []

        #: The parameters needed for post-processing the outputs.
        #: Can be empty if no post-processing operations are needed for the associated model
        #: This attribute is typically used for serving models
        self.post_processing_params: Dict[str, Any] = {}

        #: Indicate if the model is fitted.
        self._is_fitted: bool = False

        #: Indicate if the model is compiled.
        self._is_compiled: bool = False

        self.fhe_circuit_: Optional[Circuit] = None
        self.onnx_model_: Optional[onnx.ModelProto] = None

    def __getattr__(self, attr: str):
        """Get the model's attribute.

        If the attribute's name ends with an underscore ("_"), get the attribute from the underlying
        scikit-learn model as it represents a training attribute:
        https://scikit-learn.org/stable/glossary.html#term-attributes

        This method is only called if the attribute has not been found in the class instance:
        https://docs.python.org/3/reference/datamodel.html?highlight=getattr#object.__getattr__

        Args:
            attr (str): The attribute's name.

        Returns:
            The attribute value.

        Raises:
            AttributeError: If the attribute cannot be found or is not a training attribute.
        """

        # If the attribute ends with a single underscore and can be found in the underlying
        # scikit-learn model (once fitted), retrieve its value
        # Enable non-training attributes as well once Concrete ML models initialize their
        # underlying scikit-learn models during initialization
        # FIXME: https://github.com/zama-ai/concrete-ml-internal/issues/3373
        if (
            attr.endswith("_")
            and not attr.endswith("__")
            and getattr(self, "sklearn_model", None) is not None
        ):
            return getattr(self.sklearn_model, attr)

        raise AttributeError(
            f"Attribute {attr} cannot be found in the Concrete ML {self.__class__.__name__} object "
            f"and is not a training attribute from the underlying scikit-learn "
            f"{self.sklearn_model_class} one. If the attribute is meant to represent one from that "
            f"latter, please check that the model is properly fitted."
        )

    # We need to specifically call the default __setattr__ method as QNN models still inherit from
    # skorch, which provides its own __setattr__ implementation and creates a cyclic loop
    # with __getattr__. Removing this inheritance once and for all should fix the issue
    # FIXME: https://github.com/zama-ai/concrete-ml-internal/issues/3373
    def __setattr__(self, name: str, value: Any):
        """Set the value as a model attribute.

        Args:
            name (str): The attribute's name to consider.
            value (Any): The attribute's value to consider.
        """
        object.__setattr__(self, name, value)

    @abstractmethod
    def dump_dict(self) -> Dict[str, Any]:
        """Dump the object as a dict.

        Returns:
            Dict[str, Any]: Dict of serialized objects.
        """

    @classmethod
    @abstractmethod
    def load_dict(cls, metadata: Dict[str, Any]) -> BaseEstimator:
        """Load itself from a dict.

        Args:
            metadata (Dict[str, Any]): Dict of serialized objects.

        Returns:
            BaseEstimator: The loaded object.
        """

    def dumps(self) -> str:
        """Dump itself to a string.

        Returns:
            metadata (str): String of the serialized object.
        """
        return dumps(self)

    def dump(self, file: TextIO) -> None:
        """Dump itself to a file.

        Args:
            file (TextIO): The file to dump the serialized object into.
        """
        dump(self, file)

    @property
    def onnx_model(self) -> Optional[onnx.ModelProto]:
        """Get the ONNX model.

        Is None if the model is not fitted.

        Returns:
            onnx.ModelProto: The ONNX model.
        """
        assert isinstance(self.onnx_model_, onnx.ModelProto) or self.onnx_model_ is None
        return self.onnx_model_

    @property
    def fhe_circuit(self) -> Optional[Circuit]:
        """Get the FHE circuit.

        The FHE circuit combines computational graph, mlir, client and server into a single object.
        More information available in Concrete documentation
        (https://docs.zama.ai/concrete/getting-started/terminology_and_structure)
        Is None if the model is not fitted.

        Returns:
            Circuit: The FHE circuit.
        """
        assert isinstance(self.fhe_circuit_, Circuit) or self.fhe_circuit_ is None
        return self.fhe_circuit_

    def _sklearn_model_is_not_fitted_error_message(self) -> str:
        return (
            f"The underlying model (class: {self.sklearn_model_class}) is not fitted and thus "
            "cannot be quantized."
        )  # pragma: no cover

    @property
    def is_fitted(self) -> bool:
        """Indicate if the model is fitted.

        Returns:
            bool: If the model is fitted.
        """
        return self._is_fitted

    def _is_not_fitted_error_message(self) -> str:
        return (
            f"The {self.__class__.__name__} model is not fitted. "
            "Please run fit(...) on proper arguments first."
        )

    def check_model_is_fitted(self) -> None:
        """Check if the model is fitted.

        Raises:
            AttributeError: If the model is not fitted.
        """
        if not self.is_fitted:
            raise AttributeError(self._is_not_fitted_error_message())

    @property
    def is_compiled(self) -> bool:
        """Indicate if the model is compiled.

        Returns:
            bool: If the model is compiled.
        """
        return self._is_compiled

    def _is_not_compiled_error_message(self) -> str:
        return (
            f"The {self.__class__.__name__} model is not compiled. "
            "Please run compile(...) first before executing the prediction in FHE."
        )

    def check_model_is_compiled(self) -> None:
        """Check if the model is compiled.

        Raises:
            AttributeError: If the model is not compiled.
        """
        if not self.is_compiled:
            raise AttributeError(self._is_not_compiled_error_message())

    def get_sklearn_params(self, deep: bool = True) -> dict:
        """Get parameters for this estimator.

        This method is used to instantiate a scikit-learn model using the Concrete ML model's
        parameters. It does not override scikit-learn's existing `get_params` method in order to
        not break its implementation of `set_params`.

        Args:
            deep (bool): If True, will return the parameters for this estimator and contained
                subobjects that are estimators. Default to True.

        Returns:
            params (dict): Parameter names mapped to their values.
        """
        # Here, the `get_params` method is the `BaseEstimator.get_params` method from scikit-learn,
        # which will become available once a subclass inherits from it. We therefore disable both
        # pylint and mypy as this behavior is expected
        # pylint: disable-next=no-member
        # FIXME: https://github.com/zama-ai/concrete-ml-internal/issues/3373
        params = super().get_params(deep=deep)  # type: ignore[misc]

        # Remove the n_bits parameters as this attribute is added by Concrete ML
        params.pop("n_bits", None)

        return params

    def _set_post_processing_params(self) -> None:
        """Set parameters used in post-processing."""
        self.post_processing_params = {}

    def _fit_sklearn_model(self, X: Data, y: Target, **fit_parameters):
        """Fit the model's scikit-learn equivalent estimator.

        Args:
            X (Data): The training data, as a Numpy array, Torch tensor, Pandas DataFrame or List.
            y (Target): The target data, as a Numpy array, Torch tensor, Pandas DataFrame, Pandas
                Series or List.
            **fit_parameters: Keyword arguments to pass to the scikit-learn estimator's fit method.

        Returns:
            The fitted scikit-learn estimator.
        """

        # Initialize the underlying scikit-learn model if it has not already been done or if
        # `warm_start` is set to False (for neural networks)
        # This model should be directly initialized in the model's __init__ method instead
        # FIXME: https://github.com/zama-ai/concrete-ml-internal/issues/3373
        if self.sklearn_model is None or not getattr(self, "warm_start", False):
            # Retrieve the init parameters
            params = self.get_sklearn_params()

            self.sklearn_model = self.sklearn_model_class(**params)

        # Fit the scikit-learn model
        self.sklearn_model.fit(X, y, **fit_parameters)

        return self.sklearn_model

    @abstractmethod
    def fit(self, X: Data, y: Target, **fit_parameters):
        """Fit the estimator.

        This method trains a scikit-learn estimator, computes its ONNX graph and defines the
        quantization parameters needed for proper FHE inference.

        Args:
            X (Data): The training data, as a Numpy array, Torch tensor, Pandas DataFrame or List.
            y (Target): The target data, as a Numpy array, Torch tensor, Pandas DataFrame, Pandas
                Series or List.
            **fit_parameters: Keyword arguments to pass to the float estimator's fit method.

        Returns:
            The fitted estimator.
        """

    # Several attributes and methods are called in `fit_benchmark` but will only be accessible
    # in subclasses, we therefore need to disable pylint and mypy from checking these no-member
    # issues
    # pylint: disable=no-member
    def fit_benchmark(
        self,
        X: Data,
        y: Target,
        random_state: Optional[int] = None,
        **fit_parameters,
    ):
        """Fit both the Concrete ML and its equivalent float estimators.

        Args:
            X (Data): The training data, as a Numpy array, Torch tensor, Pandas DataFrame or List.
            y (Target): The target data, as a Numpy array, Torch tensor, Pandas DataFrame, Pandas
                Series or List.
            random_state (Optional[int]): The random state to use when fitting. Defaults to None.
            **fit_parameters: Keyword arguments to pass to the float estimator's fit method.

        Returns:
            The Concrete ML and float equivalent fitted estimators.
        """

        # Retrieve sklearn's init parameters
        params = self.get_sklearn_params()

        # Make sure the random_state is set or both algorithms will diverge
        # due to randomness in the training.
        if "random_state" in params:
            if random_state is not None:
                params["random_state"] = random_state
            elif getattr(self, "random_state", None) is not None:
                # Disable mypy attribute definition errors as it does not seem to see that we make
                # sure this attribute actually exists before calling it
                params["random_state"] = self.random_state  # type: ignore[attr-defined]
            else:
                params["random_state"] = numpy.random.randint(0, 2**15)

        # Initialize the scikit-learn model
        sklearn_model = self.sklearn_model_class(**params)

        # Train the scikit-learn model
        sklearn_model.fit(X, y, **fit_parameters)

        # Update the Concrete ML model's parameters
        # Disable mypy attribute definition errors as this attribute is expected to be
        # initialized once the model inherits from skorch
        self.set_params(n_bits=self.n_bits, **params)  # type: ignore[attr-defined]

        # Train the Concrete ML model
        self.fit(X, y, **fit_parameters)

        return self, sklearn_model

    # pylint: enable=no-member

    @abstractmethod
    def quantize_input(self, X: numpy.ndarray) -> numpy.ndarray:
        """Quantize the input.

        This step ensures that the fit method has been called.

        Args:
            X (numpy.ndarray): The input values to quantize.

        Returns:
            numpy.ndarray: The quantized input values.
        """

    @abstractmethod
    def dequantize_output(self, q_y_preds: numpy.ndarray) -> numpy.ndarray:
        """De-quantize the output.

        This step ensures that the fit method has been called.

        Args:
            q_y_preds (numpy.ndarray): The quantized output values to de-quantize.

        Returns:
            numpy.ndarray: The de-quantized output values.
        """

    @abstractmethod
    def _get_module_to_compile(self) -> Union[Compiler, QuantizedModule]:
        """Retrieve the module instance to compile.

        Returns:
            Union[Compiler, QuantizedModule]: The module instance to compile.
        """

    def compile(
        self,
        X: Data,
        configuration: Optional[Configuration] = None,
        artifacts: Optional[DebugArtifacts] = None,
        show_mlir: bool = False,
        p_error: Optional[float] = None,
        global_p_error: Optional[float] = None,
        verbose: bool = False,
    ) -> Circuit:
        """Compile the model.

        Args:
            X (Data): A representative set of input values used for building cryptographic
                parameters, as a Numpy array, Torch tensor, Pandas DataFrame or List. This is
                usually the training data-set or a sub-set of it.
            configuration (Optional[Configuration]): Options to use for compilation. Default
                to None.
            artifacts (Optional[DebugArtifacts]): Artifacts information about the compilation
                process to store for debugging. Default to None.
            show_mlir (bool): Indicate if the MLIR graph should be printed during compilation.
                Default to False.
            p_error (Optional[float]): Probability of error of a single PBS. A p_error value cannot
                be given if a global_p_error value is already set. Default to None, which sets this
                error to a default value.
            global_p_error (Optional[float]): Probability of error of the full circuit. A
                global_p_error value cannot be given if a p_error value is already set. This feature
                is not supported during the FHE simulation mode, meaning the probability is
                currently set to 0. Default to None, which sets this error to a default value.
            verbose (bool): Indicate if compilation information should be printed
                during compilation. Default to False.

        Returns:
            Circuit: The compiled Circuit.
        """
        print("compilation stage 2")
        # Reset for double compile
        self._is_compiled = False

        # Check that the model is correctly fitted
        self.check_model_is_fitted()

        # Cast pandas, list or torch to numpy
        X = check_array_and_assert(X)

        # p_error or global_p_error should not be set in both the configuration and direct arguments
        check_there_is_no_p_error_options_in_configuration(configuration)

        # Find the right way to set parameters for compiler, depending on the way we want to default
        p_error, global_p_error = manage_parameters_for_pbs_errors(p_error, global_p_error)

        # Quantize the inputs
        q_X = self.quantize_input(X)

        # Generate the compilation input-set with proper dimensions
        inputset = _get_inputset_generator(q_X)

        # Retrieve the compiler instance
        module_to_compile = self._get_module_to_compile()

        # Compiling using a QuantizedModule requires different steps and should not be done here
        assert isinstance(module_to_compile, Compiler), (
            "Wrong module to compile. Expected to be of type `Compiler` but got "
            f"{type(module_to_compile)}."
        )

        # Jit compiler is now deprecated and will soon be removed, it is thus forced to False
        # by default
        self.fhe_circuit_ = module_to_compile.compile(
            inputset,
            configuration=configuration,
            artifacts=artifacts,
            show_mlir=show_mlir,
            p_error=p_error,
            global_p_error=global_p_error,
            verbose=verbose,
            single_precision=False,
            fhe_simulation=False,
            fhe_execution=True,
        )

        self._is_compiled = True

        # For mypy
        assert isinstance(self.fhe_circuit, Circuit)

        return self.fhe_circuit

    @abstractmethod
    def _inference(self, q_X: numpy.ndarray) -> numpy.ndarray:
        """Inference function to consider when executing in the clear.

        Args:
            q_X (numpy.ndarray): The quantized input values.

        Returns:
            numpy.ndarray: The quantized predicted values.
        """

    def predict(self, X: Data, fhe: Union[FheMode, str] = FheMode.DISABLE) -> numpy.ndarray:
        """Predict values for X, in FHE or in the clear.

        Args:
            X (Data): The input values to predict, as a Numpy array, Torch tensor, Pandas DataFrame
                or List.
            fhe (Union[FheMode, str]): The mode to use for prediction.
                Can be FheMode.DISABLE for Concrete ML Python inference,
                FheMode.SIMULATE for FHE simulation and FheMode.EXECUTE for actual FHE execution.
                Can also be the string representation of any of these values.
                Default to FheMode.DISABLE.

        Returns:
            np.ndarray: The predicted values for X.
        """
        assert_true(
            FheMode.is_valid(fhe),
            "`fhe` mode is not supported. Expected one of 'disable' (resp. FheMode.DISABLE), "
            "'simulate' (resp. FheMode.SIMULATE) or 'execute' (resp. FheMode.EXECUTE). Got "
            f"{fhe}",
            ValueError,
        )

        # Check that the model is properly fitted
        self.check_model_is_fitted()

        # Ensure inputs are 2D
        if isinstance(X, (numpy.ndarray, torch.Tensor)) and X.ndim == 1:
            X = X.reshape((1, -1))

        # Check that X's type and shape are supported
        X = check_array_and_assert(X)

        # Quantize the input
        q_X = self.quantize_input(X)

        # If the inference is executed in FHE or simulation mode
        if fhe in ["simulate", "execute"]:
            # Check that the model is properly compiled
            self.check_model_is_compiled()

            q_y_pred_list = []
            for q_X_i in q_X:
                # Expected encrypt_run_decrypt output shape is (1, n_features) while q_X_i
                # is of shape (n_features,)
                q_X_i = numpy.expand_dims(q_X_i, 0)

                # For mypy, even though we already check this with self.check_model_is_compiled()
                assert self.fhe_circuit is not None

                # If the inference should be executed using simulation
                if fhe == "simulate":

                    # If the old simulation method should be used
                    if USE_OLD_VL:
                        predict_method = partial(
                            self.fhe_circuit.graph, p_error=self.fhe_circuit.p_error
                        )

                    # Else, use the official simulation method
                    else:
                        predict_method = self.fhe_circuit.simulate  # pragma: no cover

                # Else, use the FHE execution method
                else:
                    predict_method = self.fhe_circuit.encrypt_run_decrypt

                # Execute the inference in FHE or with simulation
                q_y_pred_i = predict_method(q_X_i)
                assert isinstance(q_y_pred_i, numpy.ndarray)
                q_y_pred_list.append(q_y_pred_i[0])

            q_y_pred = numpy.array(q_y_pred_list)

        # Else, the prediction is simulated in the clear
        else:
            q_y_pred = self._inference(q_X)

        # De-quantize the predicted values in the clear
        y_pred = self.dequantize_output(q_y_pred)
        assert isinstance(y_pred, numpy.ndarray)
        return y_pred

    # pylint: disable-next=no-self-use
    def post_processing(self, y_preds: numpy.ndarray) -> numpy.ndarray:
        """Apply post-processing to the de-quantized predictions.

        This post-processing step can include operations such as applying the sigmoid or softmax
        function for classifiers, or summing an ensemble's outputs. These steps are done in the
        clear because of current technical constraints. They most likely will be integrated in the
        FHE computations in the future.

        For some simple models such a linear regression, there is no post-processing step but the
        method is kept to make the API consistent for the client-server API. Other models might
        need to use attributes stored in `post_processing_params`.

        Args:
            y_preds (numpy.ndarray): The de-quantized predictions to post-process.

        Returns:
            numpy.ndarray: The post-processed predictions.
        """
        return y_preds


# This class only is an equivalent of BaseEstimator applied to classifiers, therefore not all
# methods are implemented and we need to disable pylint from checking that
# pylint: disable-next=abstract-method
class BaseClassifier(BaseEstimator):
    """Base class for linear and tree-based classifiers in Concrete ML.

    This class inherits from BaseEstimator and modifies some of its methods in order to align them
    with classifier behaviors. This notably include applying a sigmoid/softmax post-processing to
    the predicted values as well as handling a mapping of classes in case they are not ordered.
    """

    # Remove in our next release major release
    # FIXME: https://github.com/zama-ai/concrete-ml-internal/issues/3994
    @property
    def target_classes_(self) -> Optional[numpy.ndarray]:  # pragma: no cover
        """Get the model's classes.

        Using this attribute is deprecated.

        Returns:
            Optional[numpy.ndarray]: The model's classes.
        """
        warnings.warn(
            "Attribute 'target_classes_' is now deprecated and will be removed in a future "
            "version. Please use 'classes_' instead.",
            category=UserWarning,
            stacklevel=2,
        )

        return self.classes_

    # Remove in our next release major release
    # FIXME: https://github.com/zama-ai/concrete-ml-internal/issues/3994
    @property
    def n_classes_(self) -> int:  # pragma: no cover
        """Get the model's number of classes.

        Using this attribute is deprecated.

        Returns:
            int: The model's number of classes.
        """

        # Tree-based classifiers from scikit-learn provide a `n_classes_` attribute
        if self.sklearn_model is not None and hasattr(self.sklearn_model, "n_classes_"):
            return self.sklearn_model.n_classes_

        warnings.warn(
            "Attribute 'n_classes_' is now deprecated and will be removed in a future version. "
            "Please use 'len(classes_)' instead.",
            category=UserWarning,
            stacklevel=2,
        )

        return len(self.classes_)

    def fit(self, X: Data, y: Target, **fit_parameters):
        X, y = check_X_y_and_assert_multi_output(X, y)

        # Retrieve the different target classes
        classes = numpy.unique(y)

        # Make sure y contains at least two classes
        assert_true(len(classes) > 1, "You must provide at least 2 classes in y.")

        # Change to composition in order to avoid diamond inheritance and indirect super() calls
        # FIXME: https://github.com/zama-ai/concrete-ml-internal/issues/3249
        return super().fit(X, y, **fit_parameters)  # type: ignore[safe-super]

    def predict_proba(self, X: Data, fhe: Union[FheMode, str] = FheMode.DISABLE) -> numpy.ndarray:
        """Predict class probabilities.

        Args:
            X (Data): The input values to predict, as a Numpy array, Torch tensor, Pandas DataFrame
                or List.
            fhe (Union[FheMode, str]): The mode to use for prediction.
                Can be FheMode.DISABLE for Concrete ML Python inference,
                FheMode.SIMULATE for FHE simulation and FheMode.EXECUTE for actual FHE execution.
                Can also be the string representation of any of these values.
                Default to FheMode.DISABLE.

        Returns:
            numpy.ndarray: The predicted class probabilities.
        """
        return super().predict(X, fhe=fhe)

    def predict(self, X: Data, fhe: Union[FheMode, str] = FheMode.DISABLE) -> numpy.ndarray:
        # Compute the predicted probabilities
        y_proba = self.predict_proba(X, fhe=fhe)

        # Retrieve the class with the highest probability
        y_preds = numpy.argmax(y_proba, axis=1)

        return self.classes_[y_preds]

    def post_processing(self, y_preds: numpy.ndarray) -> numpy.ndarray:
        y_preds = super().post_processing(y_preds)

        # If the prediction array is 1D, which happens with some models such as XGBCLassifier or
        # LogisticRegression models, we have a binary classification problem
        n_classes = y_preds.shape[1] if y_preds.ndim > 1 and y_preds.shape[1] > 1 else 2

        # For binary classification problem, apply the sigmoid operator
        if n_classes == 2:
            y_preds = numpy_sigmoid(y_preds)[0]

            # If the prediction array is 1D, transform the output into a 2D array [1-p, p],
            # with p the initial output probabilities
            if y_preds.ndim == 1 or y_preds.shape[1] == 1:
                y_preds = numpy.concatenate((1 - y_preds, y_preds), axis=1)

        # Else, apply the softmax operator
        else:
            y_preds = numpy_softmax(y_preds)[0]

        return y_preds


# Pylint complains that this method does not override the `dump_dict` and `load_dict` methods. This
# is expected as the QuantizedTorchEstimatorMixin class is not supposed to be used as such. This
# disable could probably be removed when refactoring the serialization of models
# FIXME: https://github.com/zama-ai/concrete-ml-internal/issues/3250
# pylint: disable-next=abstract-method,too-many-instance-attributes
class QuantizedTorchEstimatorMixin(BaseEstimator):
    """Mixin that provides quantization for a torch module and follows the Estimator API."""

    def __init_subclass__(cls):
        for klass in cls.__mro__:
            # pylint: disable-next=protected-access
            if getattr(klass, "_is_a_public_cml_model", False):
                _NEURALNET_MODELS.add(cls)
                _ALL_SKLEARN_MODELS.add(cls)

    def __init__(self):
        #: The quantized module used to store the quantized parameters. Is empty if the model is
        #: not fitted.
        self.quantized_module_ = QuantizedModule()

        #: The input dimension in the underlying model
        self.module__input_dim: Optional[int] = None

        #: The number of outputs in the underlying model
        self.module__n_outputs: Optional[int] = None

        BaseEstimator.__init__(self)

    @property
    def base_module(self) -> SparseQuantNeuralNetwork:
        """Get the Torch module.

        Returns:
            SparseQuantNeuralNetwork: The fitted underlying module.
        """
        assert self.sklearn_model is not None, self._sklearn_model_is_not_fitted_error_message()

        return self.sklearn_model.module_

    @property
    def input_quantizers(self) -> List[UniformQuantizer]:
        """Get the input quantizers.

        Returns:
            List[UniformQuantizer]: The input quantizers.
        """
        return self.quantized_module_.input_quantizers

    @input_quantizers.setter
    def input_quantizers(self, value: List[UniformQuantizer]) -> None:
        self.quantized_module_.input_quantizers = value

    @property
    def output_quantizers(self) -> List[UniformQuantizer]:
        """Get the output quantizers.

        Returns:
            List[UniformQuantizer]: The output quantizers.
        """
        return self.quantized_module_.output_quantizers

    @output_quantizers.setter
    def output_quantizers(self, value: List[UniformQuantizer]) -> None:
        self.quantized_module_.output_quantizers = value

    @property
    def fhe_circuit(self) -> Circuit:
        return self.quantized_module_.fhe_circuit

    def get_params(self, deep: bool = True) -> dict:
        """Get parameters for this estimator.

        This method is overloaded in order to make sure that auto-computed parameters are not
        considered when cloning the model (e.g during a GridSearchCV call).

        Args:
            deep (bool): If True, will return the parameters for this estimator and
                contained subobjects that are estimators.

        Returns:
            params (dict): Parameter names mapped to their values.
        """
        # Retrieve the skorch estimator's init parameters
        # Here, the `get_params` method is the `NeuralNet.get_params` method from skorch, which
        # will become available once a subclass inherits from it. We therefore disable both pylint
        # and mypy as this behavior is expected
        # FIXME: https://github.com/zama-ai/concrete-ml-internal/issues/3373
        # pylint: disable-next=no-member
        params = super().get_params(deep)  # type: ignore[misc]

        # Remove `module` since it is automatically set to SparseQuantNeuralNetImpl. Therefore,
        # we don't need to pass module again when cloning this estimator
        params.pop("module", None)

        # Remove the parameters that are auto-computed by `fit` as well
        for kwarg in QNN_AUTO_KWARGS:
            params.pop(kwarg, None)

        return params

    def get_sklearn_params(self, deep: bool = True) -> Dict:
        # Retrieve the skorch estimator's init parameters
        # Here, the `get_params` method is the `NeuralNet.get_params` method from skorch, which
        # will become available once a subclass inherits from it. We therefore disable both pylint
        # and mypy as this behavior is expected
        # FIXME: https://github.com/zama-ai/concrete-ml-internal/issues/3373
        # pylint: disable-next=no-member
        params = super().get_params(deep=deep)  # type: ignore[misc]

        # Set the quantized module to SparseQuantNeuralNetwork
        params["module"] = SparseQuantNeuralNetwork

        return params

    def _fit_sklearn_model(self, X: Data, y: Target, **fit_parameters):
        super()._fit_sklearn_model(X, y, **fit_parameters)

        # Make pruning permanent by removing weights associated to pruned neurons
        self.base_module.make_pruning_permanent()

    def fit(self, X: Data, y: Target, **fit_parameters):
        """Fit he estimator.

        If the module was already initialized, the module will be re-initialized unless
        `warm_start` is set to True. In addition to the torch training step, this method performs
        quantization of the trained Torch model using Quantization Aware Training (QAT).

        Values of dtype float64 are not supported and will be casted to float32.

        Args:
            X (Data): The training data, as a Numpy array, Torch tensor, Pandas DataFrame or List.
            y (Target): The target data,  as a Numpy array, Torch tensor, Pandas DataFrame, Pandas
                Series or List.
            **fit_parameters: Keyword arguments to pass to skorch's fit method.

        Returns:
            The fitted estimator.
        """
        # Reset for double fit
        self._is_fitted = False

        # Reset the quantized module since quantization is lost during refit
        # This will make the .infer() function call into the Torch nn.Module
        # Instead of the quantized module
        self.quantized_module_ = QuantizedModule()

        X, y = check_X_y_and_assert_multi_output(X, y)

        # A helper for users so they don't need to import torch directly
        args_to_convert_to_tensor = ["criterion__weight"]
        for arg_name in args_to_convert_to_tensor:
            if hasattr(self, arg_name):
                attr_value = getattr(self, arg_name)
                # The parameter could be a list, numpy.ndarray or tensor
                if isinstance(attr_value, list):
                    attr_value = numpy.asarray(attr_value, numpy.float32)

                if isinstance(attr_value, numpy.ndarray):
                    setattr(self, arg_name, torch.from_numpy(attr_value).float())

                assert_true(
                    isinstance(getattr(self, arg_name), torch.Tensor),
                    f"Parameter `{arg_name}` must be a numpy.ndarray, list or torch.Tensor",
                )

        # Fit the model by using skorch's fit
        self._fit_sklearn_model(X, y, **fit_parameters)

        # Export the brevitas model to ONNX
        output_onnx_file_path = Path(tempfile.mkstemp(suffix=".onnx")[1])

        BrevitasONNXManager.export(
            self.base_module,
            input_shape=X[[0], ::].shape,
            export_path=str(output_onnx_file_path),
            keep_initializers_as_inputs=False,
            opset_version=OPSET_VERSION_FOR_ONNX_EXPORT,
        )

        self.onnx_model_ = onnx.load(str(output_onnx_file_path))

        output_onnx_file_path.unlink()

        # Create corresponding numpy model
        numpy_model = NumpyModule(self.onnx_model_, torch.tensor(X[[0], ::]))

        # Set the quantization bits for import
        # Note that the ONNXConverter will use a default value for network input bits
        # Furthermore, Brevitas ONNX contains bit-widths in the ONNX file
        # which override the bit-width that we pass here
        # Thus, this parameter is only used to check consistency during import (onnx file vs import)
        n_bits = self.base_module.n_a_bits

        # Import the quantization aware trained model
        qat_model = PostTrainingQATImporter(n_bits, numpy_model)

        self.quantized_module_ = qat_model.quantize_module(X)

        # Set post-processing params
        self._set_post_processing_params()

        self._is_fitted = True

        return self

    def _get_equivalent_float_module(self) -> torch.nn.Sequential:
        """Build a topologically equivalent Torch module that can be used on floating points.

        Returns:
            float_module (torch.nn.Sequential): The equivalent float module.
        """
        # Instantiate a new sequential module
        float_module = torch.nn.Sequential()

        layer_index = -1

        # Iterate over the model's sub-modules
        for module in self.base_module.features:

            # If the module is not a QuantIdentity, it is either a QuantLinear or an activation
            if not isinstance(module, qnn.QuantIdentity):
                # If the module is a QuantLinear, replace it with a Linear module
                if isinstance(module, qnn.QuantLinear):
                    layer_index += 1

                    linear_name = f"fc{layer_index}"
                    linear_layer = torch.nn.Linear(
                        module.in_features,
                        module.out_features,
                        module.bias is not None,
                    )

                    float_module.add_module(linear_name, linear_layer)

                # Else, it is a module representing the activation function, which needs to be
                # added as well
                else:
                    activation_name = f"act{layer_index}"
                    float_module.add_module(activation_name, module)

        return float_module

    def _get_equivalent_float_estimator(self) -> skorch.net.NeuralNet:
        """Initialize a topologically equivalent estimator that can be used on floating points.

        Returns:
            float_estimator (skorch.net.NeuralNet): An instance of the equivalent float estimator.
        """
        # Retrieve the skorch estimator's init parameters
        sklearn_params = self.get_params()

        # Retrieve all parameters related to the module
        module_param_names = [name for name in sklearn_params if "module__" in name]

        # Remove all parameters related to the module
        for name in module_param_names:
            sklearn_params.pop(name, None)

        # Retrieve the estimator's float topological equivalent module
        float_module = self._get_equivalent_float_module()

        # Instantiate the float estimator
        float_estimator = self.sklearn_model_class(float_module, **sklearn_params)

        return float_estimator

    def fit_benchmark(
        self, X: Data, y: Target, random_state: Optional[int] = None, **fit_parameters
    ):
        """Fit the quantized estimator as well as its equivalent float estimator.

        This function returns both the quantized estimator (itself) as well as its non-quantized
        (float) equivalent, which are both trained separately. This method differs from the
        BaseEstimator's `fit_benchmark` method as QNNs use QAT instead of PTQ. Hence, here, the
        float model is topologically equivalent as we have less control over the influence of QAT
        over the weights.

        Values of dtype float64 are not supported and will be casted to float32.

        Args:
            X (Data): The training data, as a Numpy array, Torch tensor, Pandas DataFrame or List.
            y (Target): The target data,  as a Numpy array, Torch tensor, Pandas DataFrame Pandas
                Series or List.
            random_state (Optional[int]): The random state to use when fitting. However, skorch
                does not handle such a parameter and setting it will have no effect. Defaults
                to None.
            **fit_parameters: Keyword arguments to pass to skorch's fit method.

        Returns:
            The Concrete ML and equivalent skorch fitted estimators.
        """

        assert (
            random_state is None
        ), "Neural Network models do not support random_state as a parameter when fitting."

        # Fit the quantized estimator
        self.fit(X, y, **fit_parameters)

        # Instantiate the equivalent float estimator
        float_estimator = self._get_equivalent_float_estimator()

        # Fit the float equivalent estimator
        float_estimator.fit(X, y, **fit_parameters)

        return self, float_estimator

    def quantize_input(self, X: numpy.ndarray) -> numpy.ndarray:
        self.check_model_is_fitted()
        q_X = self.quantized_module_.quantize_input(X)

        assert numpy.array(q_X).dtype == numpy.int64, "Inputs were not quantized to int64 values"
        assert isinstance(q_X, numpy.ndarray)
        return q_X

    def dequantize_output(self, *q_y_preds: numpy.ndarray) -> numpy.ndarray:
        self.check_model_is_fitted()
        result = self.quantized_module_.dequantize_output(*q_y_preds)
        assert isinstance(result, numpy.ndarray)
        return result

    def _get_module_to_compile(self) -> Union[Compiler, QuantizedModule]:
        return self.quantized_module_

    def compile(
        self,
        X: Data,
        configuration: Optional[Configuration] = None,
        artifacts: Optional[DebugArtifacts] = None,
        show_mlir: bool = False,
        p_error: Optional[float] = None,
        global_p_error: Optional[float] = None,
        verbose: bool = False,
    ) -> Circuit:
        # Reset for double compile
        self._is_compiled = False

        # Check that the model is correctly fitted
        self.check_model_is_fitted()

        # Cast pandas, list or torch to numpy
        X = check_array_and_assert(X)

        # Retrieve the module instance to compile
        module_to_compile = self._get_module_to_compile()

        # Compile the QuantizedModule
        module_to_compile.compile(
            X,
            configuration=configuration,
            artifacts=artifacts,
            show_mlir=show_mlir,
            p_error=p_error,
            global_p_error=global_p_error,
            verbose=verbose,
        )

        # Make sure that no avoidable TLUs are found in the built-in model
        succ = list(self.fhe_circuit.graph.graph.successors(self.fhe_circuit.graph.input_nodes[0]))
        assert_true(
            not any(s.converted_to_table_lookup for s in succ),
            "The compiled circuit currently applies some lookup tables on input nodes but this "
            "should be avoided. Please check the underlying nn.Module.",
        )

        self._is_compiled = True

        return self.fhe_circuit

    def _inference(self, q_X: numpy.ndarray) -> numpy.ndarray:
        self.check_model_is_fitted()

        result = self.quantized_module_.quantized_forward(q_X)
        assert isinstance(result, numpy.ndarray)
        return result

    def post_processing(self, y_preds: numpy.ndarray) -> numpy.ndarray:
        # Cast the predictions to float32 in order to match Torch's softmax outputs
        return y_preds.astype(numpy.float32)

    def prune(self, X: Data, y: Target, n_prune_neurons_percentage: float, **fit_params):
        """Prune a copy of this Neural Network model.

        This can be used when the number of neurons on the hidden layers is too high. For example,
        when creating a Neural Network model with `n_hidden_neurons_multiplier` high (3-4), it
        can be used to speed up the model inference in FHE. Many times, up to 50% of
        neurons can be pruned without losing accuracy, when using this function to fine-tune
        an already trained model with good accuracy. This method should be used
        once good accuracy is obtained.

        Args:
            X (Data): The training data, as a Numpy array, Torch tensor, Pandas DataFrame or List.
            y (Target): The target data,  as a Numpy array, Torch tensor, Pandas DataFrame Pandas
                Series or List.
            n_prune_neurons_percentage (float): The percentage of neurons to remove. A value of
                0 (resp. 1.0) means no (resp. all) neurons will be removed.
            fit_params: Additional parameters to pass to the underlying nn.Module's forward method.

        Returns:
            A new pruned copy of the Neural Network model.

        Raises:
            ValueError: If the model has not been trained or has already been pruned.
        """
        self.check_model_is_fitted()

        if self.base_module.n_prune_neurons_percentage > 0.0:
            raise ValueError(
                "Cannot apply structured pruning optimization to an already pruned model"
            )

        if n_prune_neurons_percentage >= 1.0 or n_prune_neurons_percentage < 0:
            raise ValueError(
                f"Valid values for `n_prune_neurons_percentage` are in the [0..1) range, but "
                f"{n_prune_neurons_percentage} was given."
            )

        pruned_model = clone(self)

        # Copy the input/output dims, as they are kept constant. These
        # are usually computed by .fit, but here we want to manually instantiate the model
        # before .fit() in order to fine-tune the original model
        pruned_model.module__input_dim = self.module__input_dim
        pruned_model.module__n_outputs = self.module__n_outputs

        # Create .module_ if the .module is a class (not an instance)
        pruned_model.sklearn_model.initialize()

        # Deactivate the default pruning
        pruned_model.base_module.make_pruning_permanent()

        # Load the original model
        pruned_model.base_module.load_state_dict(self.base_module.state_dict())

        # Set the new pruning amount
        pruned_model.base_module.n_prune_neurons_percentage = n_prune_neurons_percentage

        assert len(pruned_model.base_module.pruned_layers) == 0

        # Enable pruning again, this time with structured pruning
        pruned_model.base_module.enable_pruning()

        # The .module_ was initialized manually, prevent .fit (for both skorch and Concrete ML)
        # from creating a new one
        # Setting both attributes could be avoided by initializing `sklearn_model` in __init__
        # # FIXME: https://github.com/zama-ai/concrete-ml-internal/issues/3373
        pruned_model.warm_start = True
        pruned_model.sklearn_model.warm_start = True

        # Now, fine-tune the original module with structured pruning
        pruned_model.fit(X, y, **fit_params)

        return pruned_model


class BaseTreeEstimatorMixin(BaseEstimator, sklearn.base.BaseEstimator, ABC):
    """Mixin class for tree-based estimators.

    This class inherits from sklearn.base.BaseEstimator in order to have access to scikit-learn's
    `get_params` and `set_params` methods.
    """

    #: Model's base framework used, either 'xgboost' or 'sklearn'. Is set for each subclasses.
    framework: str

    def __init_subclass__(cls):
        for klass in cls.__mro__:
            # pylint: disable-next=protected-access
            if getattr(klass, "_is_a_public_cml_model", False):
                _TREE_MODELS.add(cls)
                _ALL_SKLEARN_MODELS.add(cls)

    def __init__(self, n_bits: Union[int, Dict[str, int]]):
        """Initialize the TreeBasedEstimatorMixin.

        Args:
            n_bits (int, Dict[str, int]): Number of bits to quantize the model. If an int is passed
                for n_bits, the value will be used for quantizing inputs and leaves. If a dict is
                passed, then it should contain "op_inputs" and "op_leaves" as keys with
                corresponding number of quantization bits so that:
                    - op_inputs (mandatory): number of bits to quantize the input values
                    - op_leaves (optional): number of bits to quantize the leaves
                Default to 6.
        """

        # Check if 'n_bits' is a valid value.
        _inspect_tree_n_bits(n_bits)

        self.n_bits: Union[int, Dict[str, int]] = n_bits

        #: The model's inference function. Is None if the model is not fitted.
        self._tree_inference: Optional[Callable] = None

        #: Wether to perform the sum of the output's tree ensembles in FHE or not.
        # By default, the decision of the tree ensembles is made in clear (not in FHE).
        # This attribute should not be modified by users.
        self._fhe_ensembling = False

        BaseEstimator.__init__(self)

    def fit(self, X: Data, y: Target, **fit_parameters):
        # Reset for double fit
        self._is_fitted = False
        self.input_quantizers = []
        self.output_quantizers = []

        #: Determines the LSB to remove given a `target_msbs`
        self._auto_truncate = cp.AutoTruncator(target_msbs=MSB_TO_KEEP_FOR_TREES)

        X, y = check_X_y_and_assert_multi_output(X, y)

        q_X = numpy.zeros_like(X)

        # Convert the n_bits attribute into a proper dictionary
        self.n_bits = _get_n_bits_dict_trees(self.n_bits)

        # Quantization of each feature in X
        for i in range(X.shape[1]):
            input_quantizer = QuantizedArray(
                n_bits=self.n_bits["op_inputs"], values=X[:, i]
            ).quantizer
            self.input_quantizers.append(input_quantizer)
            q_X[:, i] = input_quantizer.quant(X[:, i])

        # Fit the scikit-learn model
        self._fit_sklearn_model(q_X, y, **fit_parameters)

        # Set post-processing parameters
        self._set_post_processing_params()

        # Check that the underlying sklearn model has been set and fit
        assert self.sklearn_model is not None, self._sklearn_model_is_not_fitted_error_message()

<<<<<<< HEAD
        # Enable optimized computation
        enable_truncate = os.environ.get("TREES_USE_TRUNCATE", "1") == "1"
=======
        # Enable rounding feature
        enable_rounding = os.environ.get("TREES_USE_ROUNDING", "1") == "1"
>>>>>>> 8f08495b

        if not enable_truncate:
            warnings.simplefilter("always")
            warnings.warn(
                "Using Concrete tree-based models without the `truncate feature` is deprecated. "
                "Consider setting 'use_truncate' to `True` for making the FHE inference faster "
                "and key generation.",
                category=DeprecationWarning,
                stacklevel=2,
            )
            self._auto_truncate = None

        # Convert the tree inference with Numpy operators
        self._tree_inference, self.output_quantizers, self.onnx_model_ = tree_to_numpy(
            self.sklearn_model,
            q_X,
<<<<<<< HEAD
            auto_truncate=self._auto_truncate,
=======
            use_rounding=enable_rounding,
>>>>>>> 8f08495b
            fhe_ensembling=self._fhe_ensembling,
            framework=self.framework,
            output_n_bits=self.n_bits["op_leaves"],
        )

        # Adjust the truncate
        if enable_truncate:
            inputset = numpy.array(list(_get_inputset_generator(q_X))).astype(int)
            self._auto_truncate.adjust(self._tree_inference, inputset)
            self._tree_inference(q_X.astype("int"))

        self._is_fitted = True

        return self

    def quantize_input(self, X: numpy.ndarray) -> numpy.ndarray:
        self.check_model_is_fitted()

        q_X = numpy.zeros_like(X, dtype=numpy.int64)

        # Quantize using the learned quantization parameters for each feature
        for i, input_quantizer in enumerate(self.input_quantizers):
            q_X[:, i] = input_quantizer.quant(X[:, i])

        assert q_X.dtype == numpy.int64, "Inputs were not quantized to int64 values"
        return q_X

    def dequantize_output(self, q_y_preds: numpy.ndarray) -> numpy.ndarray:
        self.check_model_is_fitted()

        q_y_preds = self.output_quantizers[0].dequant(q_y_preds)
        return q_y_preds

    def _get_module_to_compile(self) -> Union[Compiler, QuantizedModule]:
        assert self._tree_inference is not None, self._is_not_fitted_error_message()

        # Generate the proxy function to compile
        _tree_inference_proxy, parameters_mapping = generate_proxy_function(
            self._tree_inference, ["inputs"]
        )

        # Create the compiler instance
        compiler = Compiler(
            _tree_inference_proxy,
            {parameters_mapping["inputs"]: "encrypted"},
        )

        return compiler

    def compile(self, *args, **kwargs) -> Circuit:
        print("Compilation base.py")
        BaseEstimator.compile(self, *args, **kwargs)

        # Check that the graph only has a single output
        # Ignore mypy issue as `self.fhe_circuit` is set in the super
        output_graph = self.fhe_circuit.graph.ordered_outputs()  # type: ignore[union-attr]
        assert_true(
            len(output_graph) == 1,
            "graph has too many outputs",
        )

        # Check that the output is an integer
        dtype_output = output_graph[0].output.dtype
        assert_true(
            isinstance(dtype_output, Integer),
            f"output is {dtype_output} but an Integer is expected.",
        )
        assert self.fhe_circuit is not None
        return self.fhe_circuit

    def _inference(self, q_X: numpy.ndarray) -> numpy.ndarray:
        assert self._tree_inference is not None, self._is_not_fitted_error_message()

        return self._tree_inference(q_X)[0]

    def predict(self, X: Data, fhe: Union[FheMode, str] = FheMode.DISABLE) -> numpy.ndarray:
        y_pred = BaseEstimator.predict(self, X, fhe=fhe)
        y_pred = self.post_processing(y_pred)
        return y_pred

    def post_processing(self, y_preds: numpy.ndarray) -> numpy.ndarray:
        # Sum all tree outputs
<<<<<<< HEAD
        # Remove the sum once we handle multi-precision circuits
        # FIXME: https://github.com/zama-ai/concrete-ml-internal/issues/451
=======
        # Only apply the sum in the clear if it has not already been done in FHE
>>>>>>> 8f08495b
        if not self._fhe_ensembling:
            y_preds = numpy.sum(y_preds, axis=-1)

            assert_true(y_preds.ndim == 2, "y_preds should be a 2D array")
            return y_preds

        return super().post_processing(y_preds)


class BaseTreeRegressorMixin(BaseTreeEstimatorMixin, sklearn.base.RegressorMixin, ABC):
    """Mixin class for tree-based regressors.

    This class is used to create a tree-based regressor class that inherits from
    sklearn.base.RegressorMixin, which essentially gives access to scikit-learn's `score` method
    for regressors.
    """


class BaseTreeClassifierMixin(
    BaseClassifier, BaseTreeEstimatorMixin, sklearn.base.ClassifierMixin, ABC
):
    """Mixin class for tree-based classifiers.

    This class is used to create a tree-based classifier class that inherits from
    sklearn.base.ClassifierMixin, which essentially gives access to scikit-learn's `score` method
    for classifiers.

    Additionally, this class adjusts some of the tree-based base class's methods in order to make
    them compliant with classification workflows.
    """


# pylint: disable=invalid-name,too-many-instance-attributes
class SklearnLinearModelMixin(BaseEstimator, sklearn.base.BaseEstimator, ABC):
    """A Mixin class for sklearn linear models with FHE.

    This class inherits from sklearn.base.BaseEstimator in order to have access to scikit-learn's
    `get_params` and `set_params` methods.
    """

    def __init_subclass__(cls):
        for klass in cls.__mro__:
            # pylint: disable-next=protected-access
            if getattr(klass, "_is_a_public_cml_model", False):
                _LINEAR_MODELS.add(cls)
                _ALL_SKLEARN_MODELS.add(cls)

    def __init__(self, n_bits: Union[int, Dict[str, int]] = 8):
        """Initialize the FHE linear model.

        Args:
            n_bits (int, Dict[str, int]): Number of bits to quantize the model. If an int is passed
                for n_bits, the value will be used for quantizing inputs and weights. If a dict is
                passed, then it should contain "op_inputs" and "op_weights" as keys with
                corresponding number of quantization bits so that:
                    - op_inputs : number of bits to quantize the input values
                    - op_weights: number of bits to quantize the learned parameters
                Default to 8.
        """
        self.n_bits: Union[int, Dict[str, int]] = n_bits

        #: The quantizer to use for quantizing the model's weights
        self._weight_quantizer: Optional[UniformQuantizer] = None

        #: The model's quantized weights
        self._q_weights: Optional[numpy.ndarray] = None

        #: The model's quantized bias
        self._q_bias: Optional[numpy.ndarray] = None

        BaseEstimator.__init__(self)

    @classmethod
    def from_sklearn_model(
        cls,
        sklearn_model: sklearn.base.BaseEstimator,
        X: Data,
        n_bits: Union[int, Dict[str, int]] = 8,
    ):
        """Build a FHE-compliant model using a fitted scikit-learn model.

        Args:
            sklearn_model (sklearn.base.BaseEstimator): The fitted scikit-learn model to convert.
            X (Data): A representative set of input values used for computing quantization
                parameters, as a Numpy array, Torch tensor, Pandas DataFrame or List. This is
                usually the training data-set or a sub-set of it.
            n_bits (int, Dict[str, int]): Number of bits to quantize the model. If an int is passed
                for n_bits, the value will be used for quantizing inputs and weights. If a dict is
                passed, then it should contain "op_inputs" and "op_weights" as keys with
                corresponding number of quantization bits so that:
                - op_inputs : number of bits to quantize the input values
                - op_weights: number of bits to quantize the learned parameters
                Default to 8.

        Returns:
            The FHE-compliant fitted model.
        """

        # Check that sklearn_model is a proper fitted scikit-learn model
        check_is_fitted(sklearn_model)

        # Extract scikit-learn's initialization parameters
        init_params = sklearn_model.get_params()

        # Instantiate the Concrete ML model and update initialization parameters
        # This update is necessary as we currently store scikit-learn attributes in Concrete ML
        # classes during initialization (for example: link or power attributes in GLMs)
        # Without it, these attributes will have default values instead of the ones used by the
        # scikit-learn models
        # This should be fixed once Concrete ML models initialize their underlying scikit-learn
        # models during initialization
        # FIXME: https://github.com/zama-ai/concrete-ml-internal/issues/3373
        model = cls(n_bits=n_bits, **init_params)

        # Update the underlying scikit-learn model with the given fitted one
        model.sklearn_model = copy.deepcopy(sklearn_model)

        # Compute the quantization parameters
        return model._quantize_model(X)

    def _set_onnx_model(self, test_input: numpy.ndarray) -> None:
        """Retrieve the model's ONNX graph using Hummingbird conversion.

        Args:
            test_input (numpy.ndarray): An input data used to trace the model execution.
        """
        # Check that the underlying sklearn model has been set and fit
        assert self.sklearn_model is not None, self._sklearn_model_is_not_fitted_error_message()

        self.onnx_model_ = hb_convert(
            self.sklearn_model,
            backend="onnx",
            test_input=test_input,
            extra_config={"onnx_target_opset": OPSET_VERSION_FOR_ONNX_EXPORT},
        ).model

        self._clean_graph()

    def _clean_graph(self) -> None:
        """Clean the ONNX graph from undesired nodes."""
        assert self.onnx_model_ is not None, self._is_not_fitted_error_message()

        # Remove cast operators as they are not needed
        remove_node_types(onnx_model=self.onnx_model_, op_types_to_remove=["Cast"])

    def fit(self, X: Data, y: Target, **fit_parameters):
        # Reset for double fit
        self._is_fitted = False
        self.input_quantizers = []
        self.output_quantizers = []

        # LinearRegression handles multi-labels data
        X, y = check_X_y_and_assert_multi_output(X, y)

        # Fit the scikit-learn model
        self._fit_sklearn_model(X, y, **fit_parameters)

        # Compute the quantization parameters
        return self._quantize_model(X)

    def _quantize_model(self, X):
        """Compute quantization parameters.

        Args:
            X (Data): A representative set of input values used for computing quantization
                parameters, as a Numpy array, Torch tensor, Pandas DataFrame or List. This is
                usually the training data-set or a sub-set of it.

        Returns:
            The FHE-compliant fitted model.
        """
        # Check that the underlying sklearn model has been set and fit
        assert self.sklearn_model is not None, self._sklearn_model_is_not_fitted_error_message()

        # Retrieve the ONNX graph
        self._set_onnx_model(X)

        # Convert the n_bits attribute into a proper dictionary
        n_bits = get_n_bits_dict(self.n_bits)

        input_n_bits = n_bits["op_inputs"]
        input_options = QuantizationOptions(n_bits=input_n_bits, is_signed=True)

        # Quantize the inputs and store the associated quantizer
        q_inputs = QuantizedArray(n_bits=input_n_bits, values=X, options=input_options)
        input_quantizer = q_inputs.quantizer
        self.input_quantizers = [input_quantizer]

        weights_n_bits = n_bits["op_weights"]
        weight_options = QuantizationOptions(n_bits=weights_n_bits, is_signed=True)

        # Quantize the weights and store the associated quantizer
        # Transpose and expand are necessary in order to make sure the weight array has the correct
        # shape when calling the Gemm operator on it
        weights = self.sklearn_model.coef_.T
        q_weights = QuantizedArray(
            n_bits=n_bits["op_weights"],
            values=numpy.expand_dims(weights, axis=1) if len(weights.shape) == 1 else weights,
            options=weight_options,
        )
        self._q_weights = q_weights.qvalues
        weight_quantizer = q_weights.quantizer
        self._weight_quantizer = weight_quantizer

        # mypy
        assert input_quantizer.scale is not None
        assert weight_quantizer.scale is not None

        # Compute the scale and zero-point of the matmul's outputs, following the same steps from
        # the QuantizedGemm operator, which are based on equations detailed in
        # https://arxiv.org/abs/1712.05877
        output_quant_params = UniformQuantizationParameters(
            scale=input_quantizer.scale * weight_quantizer.scale,
            zero_point=input_quantizer.zero_point
            * (
                numpy.sum(self._q_weights, axis=0, keepdims=True)
                - X.shape[1] * weight_quantizer.zero_point
            ),
            offset=0,
        )

        output_quantizer = UniformQuantizer(params=output_quant_params, no_clipping=True)

        # Quantize the bias using the matmul's scale and zero-point, such that
        # q_bias = round((1/S)*bias + Z)
        self._q_bias = output_quantizer.quant(self.sklearn_model.intercept_)

        # Since the matmul and the bias both use the same scale and zero-points, we obtain that
        # y = S*(q_y - 2*Z) when de-quantizing the values. We therefore need to multiply the initial
        # output zero_point by 2
        assert output_quantizer.zero_point is not None
        output_quantizer.zero_point *= 2
        self.output_quantizers = [output_quantizer]

        # Updating post-processing parameters
        self._set_post_processing_params()

        self._is_fitted = True

        return self

    def quantize_input(self, X: numpy.ndarray) -> numpy.ndarray:
        self.check_model_is_fitted()
        q_X = self.input_quantizers[0].quant(X)

        assert q_X.dtype == numpy.int64, "Inputs were not quantized to int64 values"
        return q_X

    def dequantize_output(self, q_y_preds: numpy.ndarray) -> numpy.ndarray:
        self.check_model_is_fitted()

        # De-quantize the output values
        y_preds = self.output_quantizers[0].dequant(q_y_preds)

        return y_preds

    def _get_module_to_compile(self) -> Union[Compiler, QuantizedModule]:
        # Define the inference function to compile.
        # This function can neither be a class method nor a static one because self we want to avoid
        # having self as a parameter while still being able to access some of its attribute
        def inference_to_compile(q_X: numpy.ndarray) -> numpy.ndarray:
            """Compile the circuit in FHE using only the inputs as parameters.

            Args:
                q_X (numpy.ndarray): The quantized input data

            Returns:
                numpy.ndarray: The circuit is outputs.
            """
            return self._inference(q_X)

        # Create the compiler instance
        compiler = Compiler(inference_to_compile, {"q_X": "encrypted"})

        return compiler

    def _inference(self, q_X: numpy.ndarray) -> numpy.ndarray:
        assert self._weight_quantizer is not None, self._is_not_fitted_error_message()

        # Quantizing weights and inputs makes an additional term appear in the inference function
        y_pred = q_X @ self._q_weights - self._weight_quantizer.zero_point * numpy.sum(
            q_X, axis=1, keepdims=True
        )
        y_pred += self._q_bias
        return y_pred


class SklearnLinearRegressorMixin(SklearnLinearModelMixin, sklearn.base.RegressorMixin, ABC):
    """A Mixin class for sklearn linear regressors with FHE.

    This class is used to create a linear regressor class that inherits from
    sklearn.base.RegressorMixin, which essentially gives access to scikit-learn's `score` method
    for regressors.
    """


class SklearnSGDRegressorMixin(SklearnLinearRegressorMixin):
    """A Mixin class for sklearn SGD regressors with FHE.

    This class is used to create a SGD regressor class what can be exported
    to ONNX using Hummingbird.
    """

    # Remove once Hummingbird supports SGDRegressor
    # FIXME: https://github.com/zama-ai/concrete-ml-internal/issues/4100
    def _set_onnx_model(self, test_input: numpy.ndarray) -> None:
        """Retrieve the model's ONNX graph using Hummingbird conversion.

        Args:
            test_input (numpy.ndarray): An input data used to trace the model execution.
        """
        # Check that the underlying sklearn model has been set and fit
        assert self.sklearn_model is not None, self._sklearn_model_is_not_fitted_error_message()

        model_for_onnx = LinearRegression()
        model_for_onnx.coef_ = self.sklearn_model.coef_
        model_for_onnx.intercept_ = self.sklearn_model.intercept_

        self.onnx_model_ = hb_convert(
            model_for_onnx,
            backend="onnx",
            test_input=test_input,
            extra_config={"onnx_target_opset": OPSET_VERSION_FOR_ONNX_EXPORT},
        ).model

        self._clean_graph()


class SklearnLinearClassifierMixin(
    BaseClassifier, SklearnLinearModelMixin, sklearn.base.ClassifierMixin, ABC
):
    """A Mixin class for sklearn linear classifiers with FHE.

    This class is used to create a linear classifier class that inherits from
    sklearn.base.ClassifierMixin, which essentially gives access to scikit-learn's `score` method
    for classifiers.

    Additionally, this class adjusts some of the tree-based base class's methods in order to make
    them compliant with classification workflows.
    """

    def _clean_graph(self) -> None:
        assert self.onnx_model_ is not None, self._is_not_fitted_error_message()

        # Remove any operators following gemm, as they will be done in the clear
        assert self.onnx_model_ is not None
        clean_graph_after_node_op_type(self.onnx_model_, node_op_type="Gemm")
        SklearnLinearModelMixin._clean_graph(self)

    def decision_function(
        self, X: Data, fhe: Union[FheMode, str] = FheMode.DISABLE
    ) -> numpy.ndarray:
        """Predict confidence scores.

        Args:
            X (Data): The input values to predict, as a Numpy array, Torch tensor, Pandas DataFrame
                or List.
            fhe (Union[FheMode, str]): The mode to use for prediction.
                Can be FheMode.DISABLE for Concrete ML Python inference,
                FheMode.SIMULATE for FHE simulation and FheMode.EXECUTE for actual FHE execution.
                Can also be the string representation of any of these values.
                Default to FheMode.DISABLE.

        Returns:
            numpy.ndarray: The predicted confidence scores.
        """
        # Here, we want to use SklearnLinearModelMixin's `predict` method as confidence scores are
        # the dot product's output values, without any post-processing
        y_preds = SklearnLinearModelMixin.predict(self, X, fhe=fhe)
        return y_preds

    def predict_proba(self, X: Data, fhe: Union[FheMode, str] = FheMode.DISABLE) -> numpy.ndarray:
        y_logits = self.decision_function(X, fhe=fhe)
        y_proba = self.post_processing(y_logits)
        return y_proba


class SklearnSGDClassifierMixin(SklearnLinearClassifierMixin):
    """A Mixin class for sklearn SGD classifiers with FHE.

    This class is used to create a SGD classifier class what can be exported
    to ONNX using Hummingbird.
    """

    # Remove once Hummingbird supports SGDRegressor
    # FIXME: https://github.com/zama-ai/concrete-ml-internal/issues/4100
    def _set_onnx_model(self, test_input: numpy.ndarray) -> None:
        """Retrieve the model's ONNX graph using Hummingbird conversion.

        Args:
            test_input (numpy.ndarray): An input data used to trace the model execution.
        """
        # Check that the underlying sklearn model has been set and fit
        assert self.sklearn_model is not None, self._sklearn_model_is_not_fitted_error_message()

        model_for_onnx = LogisticRegression()
        model_for_onnx.coef_ = self.sklearn_model.coef_
        model_for_onnx.intercept_ = self.sklearn_model.intercept_

        self.onnx_model_ = hb_convert(
            model_for_onnx,
            backend="onnx",
            test_input=test_input,
            extra_config={"onnx_target_opset": OPSET_VERSION_FOR_ONNX_EXPORT},
        ).model

        self._clean_graph()


# pylint: disable-next=invalid-name,too-many-instance-attributes
class SklearnKNeighborsMixin(BaseEstimator, sklearn.base.BaseEstimator, ABC):
    """A Mixin class for sklearn KNeighbors models with FHE.

    This class inherits from sklearn.base.BaseEstimator in order to have access to scikit-learn's
    `get_params` and `set_params` methods.
    """

    def __init_subclass__(cls):
        for klass in cls.__mro__:
            # pylint: disable-next=protected-access
            if getattr(klass, "_is_a_public_cml_model", False):
                _NEIGHBORS_MODELS.add(cls)
                _ALL_SKLEARN_MODELS.add(cls)

    def __init__(self, n_bits: int = 3):
        """Initialize the FHE knn model.

        Args:
            n_bits (int): Number of bits to quantize the model. The value will be used for
                quantizing inputs and X_fit. Default to 3.
        """
        self.n_bits: int = n_bits

        # _q_fit_X: In distance metric algorithms, `_q_fit_X` stores the training set to compute
        # the similarity or distance measures. There is no `weights` attribute because there isn't
        # a training phase
        self._q_fit_X: numpy.ndarray

        # _y: Labels of `_q_fit_X`
        self._y: numpy.ndarray

        # _q_fit_X_quantizer: The quantizer to use for quantizing the model's training set
        self._q_fit_X_quantizer: Optional[UniformQuantizer] = None

        BaseEstimator.__init__(self)

    def _set_onnx_model(self, test_input: numpy.ndarray) -> None:
        """Retrieve the model's ONNX graph using Hummingbird conversion.

        Args:
            test_input (numpy.ndarray): An input data used to trace the model execution.
        """
        # Check that the underlying sklearn model has been set and fit
        assert self.sklearn_model is not None, self._sklearn_model_is_not_fitted_error_message()

        self.onnx_model_ = hb_convert(
            self.sklearn_model,
            backend="onnx",
            test_input=test_input,
            extra_config={
                "onnx_target_opset": OPSET_VERSION_FOR_ONNX_EXPORT,
                # pylint: disable-next=protected-access, no-member
                constants.BATCH_SIZE: self.sklearn_model._fit_X.shape[0],
            },
        ).model

        self._clean_graph()

    def _clean_graph(self) -> None:
        """Clean the ONNX graph from undesired nodes."""
        assert self.onnx_model_ is not None, self._is_not_fitted_error_message()

        # Remove cast operators as they are not needed
        remove_node_types(onnx_model=self.onnx_model_, op_types_to_remove=["Cast"])

    def fit(self, X: Data, y: Target, **fit_parameters):
        # Reset for double fit
        self._is_fitted = False
        self.input_quantizers = []
        self.output_quantizers = []

        # KNeighbors handles multi-labels data
        X, y = check_X_y_and_assert_multi_output(X, y)

        # Fit the scikit-learn model
        self._fit_sklearn_model(X, y, **fit_parameters)

        # Check that the underlying sklearn model has been set and fit
        assert self.sklearn_model is not None, self._sklearn_model_is_not_fitted_error_message()

        # Retrieve the ONNX graph
        self._set_onnx_model(X)

        # Quantize the inputs and store the associated quantizer
        input_options = QuantizationOptions(n_bits=self.n_bits, is_signed=True)
        q_inputs = QuantizedArray(n_bits=self.n_bits, values=X, options=input_options)
        input_quantizer = q_inputs.quantizer
        self.input_quantizers.append(input_quantizer)

        # Quantize the _fit_X and store the associated quantizer
        # pylint: disable-next=protected-access
        _fit_X = self.sklearn_model._fit_X
        # We assume that the inputs have the same distribution as the _fit_X
        q_fit_X = QuantizedArray(
            n_bits=self.n_bits,
            values=numpy.expand_dims(_fit_X, axis=1) if len(_fit_X.shape) == 1 else _fit_X,
            options=input_options,
        )
        self._q_fit_X = q_fit_X.qvalues
        self._q_fit_X_quantizer = q_fit_X.quantizer

        # mypy
        assert self._q_fit_X_quantizer.scale is not None

        self._y = numpy.array(y)

        # We assume that the query has the same distribution as the data in _X_fit.
        # therefore, they use the same scaling and zero point.
        # https://arxiv.org/abs/1712.05877

        self.output_quant_params = UniformQuantizationParameters(
            scale=self._q_fit_X_quantizer.scale,
            zero_point=self._q_fit_X_quantizer.zero_point,
            offset=0,
        )

        output_quantizer = UniformQuantizer(params=self.output_quant_params, no_clipping=True)

        assert output_quantizer.zero_point is not None
        self.output_quantizers.append(output_quantizer)

        # Updating post-processing parameters
        self._set_post_processing_params()

        self._is_fitted = True

        return self

    def quantize_input(self, X: numpy.ndarray) -> numpy.ndarray:
        self.check_model_is_fitted()
        q_X = self.input_quantizers[0].quant(X)

        assert q_X.dtype == numpy.int64, "Inputs were not quantized to int64 values"
        return q_X

    def dequantize_output(self, q_y_preds: numpy.ndarray) -> numpy.ndarray:
        self.check_model_is_fitted()
        # We compute the sorted argmax in FHE, which are integers.
        # No need to de-quantize the output values
        return q_y_preds

    def _get_module_to_compile(self) -> Union[Compiler, QuantizedModule]:
        # Define the inference function to compile.
        # This function can neither be a class method nor a static one because self we want to avoid
        # having self as a parameter while still being able to access some of its attribute
        def inference_to_compile(q_X: numpy.ndarray) -> numpy.ndarray:
            """Compile the circuit in FHE using only the inputs as parameters.

            Args:
                q_X (numpy.ndarray): The quantized input data

            Returns:
                numpy.ndarray: The circuit is outputs.
            """
            return self._inference(q_X)

        # Create the compiler instance
        compiler = Compiler(inference_to_compile, {"q_X": "encrypted"})

        return compiler

    @staticmethod
    def majority_vote(nearest_classes: numpy.ndarray):
        """Determine the most common class among nearest neighborsfor each query.

        Args:
            nearest_classes (numpy.ndarray): The class labels of the nearest neighbors for a query

        Returns:
            numpy.ndarray: The majority-voted class label for the corresponding query.
        """
        class_counts = numpy.bincount(nearest_classes)
        majority_votes = numpy.argmax(class_counts)

        return majority_votes

    def _inference(self, q_X: numpy.ndarray) -> numpy.ndarray:
        """Inference function.

        Args:
            q_X (numpy.ndarray): The quantized input values.

        Returns:
            numpy.ndarray: The quantized predicted values.
        """
        assert self._q_fit_X_quantizer is not None, self._is_not_fitted_error_message()

        def pairwise_euclidean_distance(q_X):
            # 1. Pairwise euclidean distance
            # dist(x, y) = sqrt(dot(x, x) - 2 * dot(x, y) + dot(y, y))
            return (
                numpy.sum(q_X**2, axis=1, keepdims=True)
                - 2 * q_X @ self._q_fit_X.T
                + numpy.expand_dims(numpy.sum(self._q_fit_X**2, axis=1), 0)
            )

        def topk_sorting(x, labels):
            """Argsort in FHE.

            Time complexity: O(nlog²(k))

            Args:
                x (numpy.ndarray): The quantized input values
                labels (numpy.ndarray): The labels of the training data-set

            Returns:
                numpy.ndarray: The argsort.
            """

            def gather1d(x, indices):
                """Select elements from the input array `x` using the provided `indices`.

                Args:
                    x (numpy.ndarray): The encrypted input array
                    indices (numpy.ndarray): The desired indexes

                Returns:
                    numpy.ndarray: The selected encrypted indexes.
                """
                arr = []
                for i in indices:
                    arr.append(x[i])
                enc_arr = cp.array(arr)
                return enc_arr

            def scatter1d(x, v, indices):
                """Rearrange elements of `x` with values from `v` at the specified `indices`.

                Args:
                    x (numpy.ndarray): The encrypted input array in which items will be updated
                    v (numpy.ndarray): The array containing values to be inserted into `x`
                        at the specified `indices`.
                    indices (numpy.ndarray): The indices indicating where to insert the elements
                        from `v` into `x`.

                Returns:
                    numpy.ndarray: The updated encrypted `x`
                """
                for idx, i in enumerate(indices):
                    x[i] = v[idx]
                return x

            comparisons = numpy.zeros(x.shape)
            labels = labels + cp.zeros(labels.shape)

            n, k = x.size, self.n_neighbors
            # Determine the number of stages for a sequence of length n
            ln2n = int(numpy.ceil(numpy.log2(n)))

            # Stage loop
            for t in range(ln2n - 1, -1, -1):
                # p: Determines the range of indexes to be compared in each pass.
                p = 2**t
                # r: Offset that adjusts the range of indexes to be compared and sorted in each pass
                r = 0
                # d: Comparison distance in each pass
                d = p
                # Number of passes for each stage
                for bq in range(ln2n - 1, t - 1, -1):
                    with cp.tag(f"Stage_{t}_pass_{bq}"):
                        q = 2**bq
                        # Determine the range of indexes to be compared
                        range_i = numpy.array(
                            [i for i in range(0, n - d) if i & p == r and comparisons[i] < k]
                        )
                        if len(range_i) == 0:
                            # Edge case, for k=1
                            continue

                        # Select 2 bitonic sequences `a` and `b` of length `d`
                        # a = x[range_i]: first bitonic sequence
                        # a_i = idx[range_i]: Indexes of a_i elements in the original x
                        a = gather1d(x, range_i)
                        # a_i = gather1d(idx, range_i)
                        # b = x[range_i + d]: Second bitonic sequence
                        # b_i = idx[range_i + d]: Indexes of b_i elements in the original x
                        b = gather1d(x, range_i + d)
                        # b_i = gather1d(idx, range_i + d)

                        labels_a = gather1d(labels, range_i)  #
                        labels_b = gather1d(labels, range_i + d)  # idx[range_i + d]

                        with cp.tag("diff"):
                            # Select max(a, b)
                            diff = b - a

                        with cp.tag("max_value"):
                            max_x = a + numpy.maximum(0, diff)

                        with cp.tag("swap_max_value"):
                            # Swap if a > b
                            # x[range_i] = max_x(a, b): First bitonic sequence gets min(a, b)
                            x = scatter1d(x, a + b - max_x, range_i)
                            # x[range_i + d] = min(a, b): Second bitonic sequence gets max(a, b)
                            x = scatter1d(x, max_x, range_i + d)

                        # Update labels array according to the max value
                        with cp.tag("max_label"):
                            is_a_greater_than_b = diff > 0
                            max_labels = labels_a + (labels_b - labels_a) * is_a_greater_than_b

                        with cp.tag("swap_max_label"):
                            labels = scatter1d(labels, labels_a + labels_b - max_labels, range_i)
                            labels = scatter1d(labels, max_labels, range_i + d)

                        # Update
                        with cp.tag("update"):
                            comparisons[range_i + d] = comparisons[range_i + d] + 1
                            # Reduce the comparison distance by half
                            d = q - p
                            r = p

            return labels[0 : self.n_neighbors]

        # 1. Pairwise_euclidiean distance
        with cp.tag("Original distance"):
            distance_matrix = pairwise_euclidean_distance(q_X)

        # The square root in the Euclidean distance calculation is not applied to speed up FHE
        # computations.
        # Being a monotonic function, it does not affect the logic of the calculation, notably for
        # the argsort.

        topk_labels = topk_sorting(distance_matrix.flatten(), self._y)
        return numpy.expand_dims(topk_labels, axis=0)

    def post_processing(self, y_preds: numpy.ndarray) -> numpy.ndarray:
        """Provide the majority vote among the topk labels of each point.

        For KNN, the de-quantization step is not required. Because _inference returns the label of
        the k-nearest neighbors.

        Args:
            y_preds (numpy.ndarray): The topk nearest labels for each point.

        Returns:
            numpy.ndarray: The majority vote for each point.
        """
        return numpy.array([self.majority_vote(y.flatten()) for y in y_preds])

    def get_topk_labels(self, X: Data, fhe: Union[FheMode, str] = FheMode.DISABLE) -> numpy.ndarray:
        """Return the K-nearest labels of each point.

        Args:
            X (Data): The input values to predict, as a Numpy array, Torch tensor, Pandas DataFrame
                or List.
            fhe (Union[FheMode, str]): The mode to use for prediction.
                Can be FheMode.DISABLE for Concrete ML Python inference,
                FheMode.SIMULATE for FHE simulation and FheMode.EXECUTE for actual FHE execution.
                Can also be the string representation of any of these values.
                Default to FheMode.DISABLE.

        Returns:
            numpy.ndarray: The K-Nearest labels for each point.
        """

        X = check_array_and_assert(X)

        topk_labels = []
        for query in X:
            query = numpy.expand_dims(query, 0)
            topk_labels.append(BaseEstimator.predict(self, query, fhe=fhe)[0])

        return numpy.array(topk_labels)

    def predict(self, X: Data, fhe: Union[FheMode, str] = FheMode.DISABLE) -> numpy.ndarray:

        X = check_array_and_assert(X)

        topk_labels = self.get_topk_labels(X, fhe)

        y_preds = self.post_processing(topk_labels)

        return y_preds


class SklearnKNeighborsClassifierMixin(SklearnKNeighborsMixin, sklearn.base.ClassifierMixin, ABC):
    """A Mixin class for sklearn KNeighbors classifiers with FHE.

    This class is used to create a KNeighbors classifier class that inherits from
    SklearnKNeighborsMixin and sklearn.base.ClassifierMixin.
    By inheriting from sklearn.base.ClassifierMixin, it allows this class to be recognized
    as a classifier."
    """<|MERGE_RESOLUTION|>--- conflicted
+++ resolved
@@ -105,11 +105,7 @@
 # Enable truncate feature for all tree-based models by default
 # Note: This setting is fixed and cannot be altered by users
 # However, for internal testing purposes, we retain the capability to disable this feature
-<<<<<<< HEAD
 os.environ["TREES_USE_TRUNCATE"] = os.environ.get("TREES_USE_TRUNCATE", "1")
-=======
-os.environ["TREES_USE_ROUNDING"] = os.environ.get("TREES_USE_ROUNDING", "1")
->>>>>>> 8f08495b
 
 # pylint: disable=too-many-public-methods
 
@@ -1356,13 +1352,8 @@
         # Check that the underlying sklearn model has been set and fit
         assert self.sklearn_model is not None, self._sklearn_model_is_not_fitted_error_message()
 
-<<<<<<< HEAD
         # Enable optimized computation
         enable_truncate = os.environ.get("TREES_USE_TRUNCATE", "1") == "1"
-=======
-        # Enable rounding feature
-        enable_rounding = os.environ.get("TREES_USE_ROUNDING", "1") == "1"
->>>>>>> 8f08495b
 
         if not enable_truncate:
             warnings.simplefilter("always")
@@ -1379,11 +1370,7 @@
         self._tree_inference, self.output_quantizers, self.onnx_model_ = tree_to_numpy(
             self.sklearn_model,
             q_X,
-<<<<<<< HEAD
             auto_truncate=self._auto_truncate,
-=======
-            use_rounding=enable_rounding,
->>>>>>> 8f08495b
             fhe_ensembling=self._fhe_ensembling,
             framework=self.framework,
             output_n_bits=self.n_bits["op_leaves"],
@@ -1466,12 +1453,7 @@
 
     def post_processing(self, y_preds: numpy.ndarray) -> numpy.ndarray:
         # Sum all tree outputs
-<<<<<<< HEAD
-        # Remove the sum once we handle multi-precision circuits
-        # FIXME: https://github.com/zama-ai/concrete-ml-internal/issues/451
-=======
         # Only apply the sum in the clear if it has not already been done in FHE
->>>>>>> 8f08495b
         if not self._fhe_ensembling:
             y_preds = numpy.sum(y_preds, axis=-1)
 
