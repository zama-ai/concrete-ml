{
 "cells": [
  {
   "attachments": {},
   "cell_type": "markdown",
   "id": "5755bc04",
   "metadata": {},
   "source": [
    "# Decision Tree Regression Using Concrete-ML\n",
    "\n",
    "In this tutorial, we show how to create, train and evaluate a decision tree regression model using Concrete-ML library.\n",
    "\n"
   ]
  },
  {
   "attachments": {},
   "cell_type": "markdown",
   "id": "2c256087-c16a-4249-9c90-3f4863938385",
   "metadata": {},
   "source": [
    "### Introducing Concrete-ML\n",
    "\n",
    "> Concrete-ML is an open-source, privacy-preserving, machine learning inference framework based on fully homomorphic encryption (FHE).\n",
    "> It enables data scientists without any prior knowledge of cryptography to automatically turn machine learning models into their FHE equivalent,using familiar APIs from Scikit-learn and PyTorch.\n",
    "> <cite>&mdash; [Zama documentation](https://docs.zama.ai/concrete-ml/)</cite>\n",
    "\n",
    "This tutorial does not require a deep understanding of the technology behind concrete-ML.\n",
    "Nonetheless, newcomers might be interested in reading introductory sections of the official documentation such as:\n",
    "\n",
    "    - [What is Concrete-ML](https://docs.zama.ai/concrete-ml/) ;\n",
    "    - [Key Concepts](https://docs.zama.ai/concrete-ml/getting-started/concepts) ;\n",
    "\n",
    "In the tutorial, we will be using the following terminology:\n",
    "\n",
    "    - plaintext: data unprotected, visible to anyone having access to it.\n",
    "    - ciphertext: ciphered data, need to know the secret in order to decipher the data.\n",
    "\n",
    "Conventional models work with plaintext, where ConcreteML can work directly with ciphertext.\n",
    "Privacy is preserved as the model does not know the secret and thus cannot decipher the data. \n",
    "Yet it outputs a ciphered estimate for the owner of the secret."
   ]
  },
  {
   "attachments": {},
   "cell_type": "markdown",
   "id": "777377ce",
   "metadata": {},
   "source": [
    "## Setup\n",
    "\n",
    "We will be using California housing prices dataset available in the scikit-learn package.\n",
    "The data was derived from the 1990 U.S. census, using one row per census block group, where\n",
    "a block group typically has a population of 600 to 3,000 people.\n",
    "\n",
    "- Target Variable : Median house value in $100'000\n",
    "- Number of Observations :  20'640\n",
    "- Number of Attributes : 8 numeric, predictive attributes\n",
    "- Attribute Information :\n",
    "      - MedInc        median income in block group\n",
    "      - HouseAge      median house age in block group\n",
    "      - AveRooms      average number of rooms per household\n",
    "      - AveBedrms     average number of bedrooms per household\n",
    "      - Population    block group population\n",
    "      - AveOccup      average number of household members\n",
    "      - Latitude      block group latitude\n",
    "      - Longitude     block group longitude\n",
    "\n",
    "- Missing Attribute Values : None\n",
    "\n",
    "To speedup computations, we will use a bootstrapped resample of about 5'000 observations."
   ]
  },
  {
   "cell_type": "code",
   "execution_count": 1,
   "id": "0e3ca1b8",
   "metadata": {},
   "outputs": [
    {
     "name": "stdout",
     "output_type": "stream",
     "text": [
      "Using ConcreteML version 1.3.0\n",
      "With Python version 3.8.18 (default, Aug 28 2023, 08:26:46) \n",
      "[GCC 9.4.0]\n"
     ]
    }
   ],
   "source": [
    "import sys\n",
    "import time\n",
    "\n",
    "import numpy\n",
    "from sklearn.datasets import fetch_california_housing\n",
    "from sklearn.linear_model import LinearRegression\n",
    "from sklearn.metrics import mean_absolute_error\n",
    "from sklearn.model_selection import train_test_split\n",
    "from sklearn.utils import resample\n",
    "\n",
    "import concrete.ml\n",
    "from concrete.ml.sklearn import DecisionTreeRegressor as ConcreteDecisionTreeRegressor\n",
    "\n",
    "print(f\"Using ConcreteML version {concrete.ml.version.__version__}\")\n",
    "print(f\"With Python version {sys.version}\")"
   ]
  },
  {
   "cell_type": "code",
   "execution_count": 2,
   "id": "fab56356",
   "metadata": {},
   "outputs": [],
   "source": [
    "features_all, target_all = fetch_california_housing(return_X_y=True)\n",
    "features, target = resample(features_all, target_all, replace=True, n_samples=6000, random_state=42)\n",
    "\n",
    "# Split data in train-test groups\n",
    "x_train, x_test, y_train, y_test = train_test_split(\n",
    "    features,\n",
    "    target,\n",
    "    test_size=0.15,\n",
    "    random_state=42,\n",
    ")"
   ]
  },
  {
   "attachments": {},
   "cell_type": "markdown",
   "id": "09a05cb8",
   "metadata": {},
   "source": [
    "We provide also a quick visualisation of our target variable"
   ]
  },
  {
   "cell_type": "code",
   "execution_count": 3,
   "id": "1d9b9717",
   "metadata": {},
   "outputs": [
    {
     "data": {
      "image/png": "iVBORw0KGgoAAAANSUhEUgAAAiMAAAGdCAYAAADAAnMpAAAAOXRFWHRTb2Z0d2FyZQBNYXRwbG90bGliIHZlcnNpb24zLjcuMiwgaHR0cHM6Ly9tYXRwbG90bGliLm9yZy8pXeV/AAAACXBIWXMAAA9hAAAPYQGoP6dpAAAX1ElEQVR4nO3db2yV9dnA8auF0DqhRURLwGqnbhJ10EmhY5t/tlWJachItoQQI6wxvhkQTWMibIbKnGm3OIMZBJ2ZM3EhsC3TJeIwrhkasxqwjEzdNJsZAcUW2JIWa1ZM2+eFz1OfDoocLFy0/XySk9ib+891zgv7ze+cc7doYGBgIAAAkhRnDwAAjG9iBABIJUYAgFRiBABIJUYAgFRiBABIJUYAgFRiBABINTF7gFPR398fBw8ejClTpkRRUVH2OADAKRgYGIijR4/GzJkzo7h4+PWPUREjBw8ejMrKyuwxAIDTcODAgbjkkkuG/fdRESNTpkyJiI+eTFlZWfI0AMCp6O7ujsrKysHf48MZFTHyf2/NlJWViREAGGU+6SMWPsAKAKQSIwBAKjECAKQSIwBAKjECAKQSIwBAKjECAKQSIwBAKjECAKQSIwBAKjECAKQSIwBAKjECAKQSIwBAqonZA8CZVrVme8p197XUp1wXYLSxMgIApBIjAEAqMQIApBIjAEAqMQIApBIjAEAqMQIApBIjAEAqMQIApBIjAEAqMQIApBIjAEAqMQIApBIjAEAqMQIApBIjAEAqMQIApBIjAEAqMQIApBIjAEAqMQIApBIjAEAqMQIApBIjAECq04qRTZs2RVVVVZSWlkZtbW3s2rXrlI7bunVrFBUVxZIlS07nsgDAGFRwjGzbti0aGxujqakp9uzZE3Pnzo1FixbFoUOHTnrcvn374p577onrr7/+tIcFAMaegmPk4YcfjjvvvDMaGhri6quvjkcffTQ+85nPxBNPPDHsMX19fXHbbbfF+vXr4/LLL/9UAwMAY0tBMXLs2LFob2+Purq6j09QXBx1dXXR1tY27HE/+MEP4uKLL4477rjj9CcFAMakiYXsfOTIkejr64uKiooh2ysqKuLNN9884TEvv/xy/PznP4+9e/ee8nV6e3ujt7d38Ofu7u5CxgQARpGCYqRQR48ejdtvvz0ef/zxmD59+ikf19zcHOvXrz+Dk41fVWu2p1x3X0t9ynUBOPcVFCPTp0+PCRMmRGdn55DtnZ2dMWPGjOP2f/vtt2Pfvn2xePHiwW39/f0fXXjixHjrrbfiiiuuOO64tWvXRmNj4+DP3d3dUVlZWcioAMAoUVCMTJo0KebNmxetra2DX8/t7++P1tbWWLVq1XH7z549O1577bUh2+677744evRoPPLII8MGRklJSZSUlBQyGue4rBUZAM59Bb9N09jYGCtWrIiamppYsGBBbNiwIXp6eqKhoSEiIpYvXx6zZs2K5ubmKC0tjWuvvXbI8VOnTo2IOG47ADA+FRwjS5cujcOHD8e6deuio6MjqqurY8eOHYMfat2/f38UF7uxKwBwaooGBgYGsof4JN3d3VFeXh5dXV1RVlaWPc6o5u2Ss8eHdoHx7lR/f1vCAABSiREAIJUYAQBSiREAIJUYAQBSiREAIJUYAQBSiREAIJUYAQBSiREAIJUYAQBSiREAIJUYAQBSiREAIJUYAQBSiREAIJUYAQBSiREAIJUYAQBSiREAIJUYAQBSiREAIJUYAQBSiREAIJUYAQBSiREAIJUYAQBSiREAIJUYAQBSiREAIJUYAQBSiREAIJUYAQBSiREAIJUYAQBSiREAIJUYAQBSiREAIJUYAQBSiREAIJUYAQBSiREAIJUYAQBSiREAIJUYAQBSiREAIJUYAQBSiREAIJUYAQBSTcweAMaqqjXbU667r6U+5boAp8vKCACQSowAAKnECACQSowAAKnECACQSowAAKnECACQSowAAKnECACQSowAAKnECACQyt+mSZL1d0sA4FxjZQQASCVGAIBUYgQASCVGAIBUYgQASCVGAIBUYgQASCVGAIBUpxUjmzZtiqqqqigtLY3a2trYtWvXsPv+9re/jZqampg6dWqcf/75UV1dHU899dRpDwwAjC0Fx8i2bduisbExmpqaYs+ePTF37txYtGhRHDp06IT7T5s2Lb7//e9HW1tb/OUvf4mGhoZoaGiI559//lMPDwCMfkUDAwMDhRxQW1sb8+fPj40bN0ZERH9/f1RWVsbq1atjzZo1p3SO6667Lurr6+OBBx44pf27u7ujvLw8urq6oqysrJBxz1luB8+Zsq+lPnsEgIg49d/fBa2MHDt2LNrb26Ouru7jExQXR11dXbS1tX3i8QMDA9Ha2hpvvfVW3HDDDcPu19vbG93d3UMeAMDYVFCMHDlyJPr6+qKiomLI9oqKiujo6Bj2uK6urpg8eXJMmjQp6uvr46c//WncfPPNw+7f3Nwc5eXlg4/KyspCxgQARpGz8m2aKVOmxN69e2P37t3x4IMPRmNjY+zcuXPY/deuXRtdXV2DjwMHDpyNMQGABBML2Xn69OkxYcKE6OzsHLK9s7MzZsyYMexxxcXFceWVV0ZERHV1dfztb3+L5ubmuOmmm064f0lJSZSUlBQyGgAwShW0MjJp0qSYN29etLa2Dm7r7++P1tbWWLhw4Smfp7+/P3p7ewu5NAAwRhW0MhIR0djYGCtWrIiamppYsGBBbNiwIXp6eqKhoSEiIpYvXx6zZs2K5ubmiPjo8x81NTVxxRVXRG9vbzz33HPx1FNPxebNm0f2mQARkfdNLd/iAU5XwTGydOnSOHz4cKxbty46Ojqiuro6duzYMfih1v3790dx8ccLLj09PfHd73433nnnnTjvvPNi9uzZ8ctf/jKWLl06cs8CABi1Cr7PSAb3GYFzn5UR4L+dkfuMAACMNDECAKQSIwBAKjECAKQSIwBAKjECAKQSIwBAKjECAKQSIwBAKjECAKQSIwBAKjECAKQSIwBAKjECAKQSIwBAKjECAKQSIwBAKjECAKQSIwBAKjECAKQSIwBAKjECAKQSIwBAKjECAKQSIwBAKjECAKQSIwBAKjECAKQSIwBAKjECAKQSIwBAKjECAKQSIwBAKjECAKQSIwBAKjECAKQSIwBAKjECAKQSIwBAKjECAKQSIwBAKjECAKQSIwBAKjECAKQSIwBAKjECAKQSIwBAKjECAKQSIwBAKjECAKQSIwBAKjECAKQSIwBAKjECAKQSIwBAKjECAKSamD0AMDZUrdmect19LfUp1wVGjpURACCVGAEAUokRACCVGAEAUokRACCVGAEAUokRACCVGAEAUokRACCVGAEAUokRACCVGAEAUokRACDVacXIpk2boqqqKkpLS6O2tjZ27do17L6PP/54XH/99XHBBRfEBRdcEHV1dSfdHwAYXwqOkW3btkVjY2M0NTXFnj17Yu7cubFo0aI4dOjQCfffuXNnLFu2LP74xz9GW1tbVFZWxi233BLvvvvupx4eABj9igYGBgYKOaC2tjbmz58fGzdujIiI/v7+qKysjNWrV8eaNWs+8fi+vr644IILYuPGjbF8+fJTumZ3d3eUl5dHV1dXlJWVFTLuOatqzfbsEWBM2NdSnz0CMIxT/f1d0MrIsWPHor29Perq6j4+QXFx1NXVRVtb2ymd44MPPogPP/wwpk2bNuw+vb290d3dPeQBAIxNBcXIkSNHoq+vLyoqKoZsr6ioiI6OjlM6x7333hszZ84cEjT/rbm5OcrLywcflZWVhYwJAIwiZ/XbNC0tLbF169Z4+umno7S0dNj91q5dG11dXYOPAwcOnMUpAYCzaWIhO0+fPj0mTJgQnZ2dQ7Z3dnbGjBkzTnrsQw89FC0tLfGHP/wh5syZc9J9S0pKoqSkpJDRAIBRqqCVkUmTJsW8efOitbV1cFt/f3+0trbGwoULhz3uxz/+cTzwwAOxY8eOqKmpOf1pAYAxp6CVkYiIxsbGWLFiRdTU1MSCBQtiw4YN0dPTEw0NDRERsXz58pg1a1Y0NzdHRMSPfvSjWLduXWzZsiWqqqoGP1syefLkmDx58gg+FQBgNCo4RpYuXRqHDx+OdevWRUdHR1RXV8eOHTsGP9S6f//+KC7+eMFl8+bNcezYsfj2t7895DxNTU1x//33f7rpAYBRr+D7jGRwnxFgOO4zAueuM3KfEQCAkSZGAIBUYgQASCVGAIBUYgQASCVGAIBUYgQASCVGAIBUYgQASFXw7eABgDMj6+7c2XcytjICAKQSIwBAKjECAKQSIwBAKjECAKQSIwBAKjECAKQSIwBAKjECAKQSIwBAKjECAKQSIwBAKjECAKQSIwBAKjECAKQSIwBAKjECAKQSIwBAKjECAKQSIwBAKjECAKQSIwBAKjECAKQSIwBAKjECAKQSIwBAKjECAKQSIwBAKjECAKQSIwBAKjECAKQSIwBAKjECAKQSIwBAKjECAKQSIwBAKjECAKQSIwBAKjECAKQSIwBAKjECAKQSIwBAKjECAKQSIwBAqonZAwB8GlVrtqdcd19Lfcp1YSyyMgIApBIjAEAqMQIApBIjAEAqMQIApBIjAEAqMQIApBIjAEAqMQIApHIHVoDT4M6vMHKsjAAAqcQIAJBKjAAAqcQIAJDqtGJk06ZNUVVVFaWlpVFbWxu7du0adt833ngjvvWtb0VVVVUUFRXFhg0bTndWAGAMKjhGtm3bFo2NjdHU1BR79uyJuXPnxqJFi+LQoUMn3P+DDz6Iyy+/PFpaWmLGjBmfemAAYGwp+Ku9Dz/8cNx5553R0NAQERGPPvpobN++PZ544olYs2bNcfvPnz8/5s+fHxFxwn8H4NT5SjFjUUErI8eOHYv29vaoq6v7+ATFxVFXVxdtbW0jPhwAMPYVtDJy5MiR6Ovri4qKiiHbKyoq4s033xyxoXp7e6O3t3fw5+7u7hE7NwBwbjknv03T3Nwc5eXlg4/KysrskQCAM6SgGJk+fXpMmDAhOjs7h2zv7Owc0Q+nrl27Nrq6ugYfBw4cGLFzAwDnloJiZNKkSTFv3rxobW0d3Nbf3x+tra2xcOHCERuqpKQkysrKhjwAgLGp4G/TNDY2xooVK6KmpiYWLFgQGzZsiJ6ensFv1yxfvjxmzZoVzc3NEfHRh17/+te/Dv73u+++G3v37o3JkyfHlVdeOYJPBQAYjQqOkaVLl8bhw4dj3bp10dHREdXV1bFjx47BD7Xu378/ios/XnA5ePBgfPGLXxz8+aGHHoqHHnoobrzxxti5c+enfwYAwKhWcIxERKxatSpWrVp1wn/778CoqqqKgYGB07kMADAOnJPfpgEAxg8xAgCkEiMAQKrT+szIWJL1dx4AgI9YGQEAUokRACCVGAEAUokRACCVGAEAUokRACCVGAEAUokRACCVGAEAUokRACCVGAEAUokRACCVGAEAUokRACCVGAEAUk3MHgCAc1/Vmu0p193XUp9yXc4uKyMAQCoxAgCkEiMAQCoxAgCkEiMAQCoxAgCkEiMAQCoxAgCkEiMAQCoxAgCkEiMAQCoxAgCkEiMAQCoxAgCkEiMAQCoxAgCkEiMAQKqJ2QMAwHCq1mxPue6+lvqU645XVkYAgFRiBABIJUYAgFRiBABIJUYAgFS+TQMA/yXrWzzjlZURACCVGAEAUokRACCVGAEAUokRACCVGAEAUokRACCVGAEAUokRACCVGAEAUokRACCVGAEAUokRACCVGAEAUokRACCVGAEAUokRACCVGAEAUokRACCVGAEAUokRACCVGAEAUokRACCVGAEAUokRACCVGAEAUp1WjGzatCmqqqqitLQ0amtrY9euXSfd/9e//nXMnj07SktL4wtf+EI899xzpzUsADD2FBwj27Zti8bGxmhqaoo9e/bE3LlzY9GiRXHo0KET7v+nP/0pli1bFnfccUf8+c9/jiVLlsSSJUvi9ddf/9TDAwCjX9HAwMBAIQfU1tbG/PnzY+PGjRER0d/fH5WVlbF69epYs2bNcfsvXbo0enp64tlnnx3c9qUvfSmqq6vj0UcfPaVrdnd3R3l5eXR1dUVZWVkh436iqjXbR/R8ADDa7GupPyPnPdXf3xMLOemxY8eivb091q5dO7ituLg46urqoq2t7YTHtLW1RWNj45BtixYtimeeeWbY6/T29kZvb+/gz11dXRHx0ZMaaf29H4z4OQFgNDkTv1///3k/ad2joBg5cuRI9PX1RUVFxZDtFRUV8eabb57wmI6OjhPu39HRMex1mpubY/369cdtr6ysLGRcAOAUlG84s+c/evRolJeXD/vvBcXI2bJ27dohqyn9/f3x73//Oy688MIoKipKnGz86O7ujsrKyjhw4MCIvzXGyXnt83jt83jt85zJ135gYCCOHj0aM2fOPOl+BcXI9OnTY8KECdHZ2Tlke2dnZ8yYMeOEx8yYMaOg/SMiSkpKoqSkZMi2qVOnFjIqI6SsrMz/GJJ47fN47fN47fOcqdf+ZCsi/6egb9NMmjQp5s2bF62trYPb+vv7o7W1NRYuXHjCYxYuXDhk/4iIF154Ydj9AYDxpeC3aRobG2PFihVRU1MTCxYsiA0bNkRPT080NDRERMTy5ctj1qxZ0dzcHBERd911V9x4443xk5/8JOrr62Pr1q3x6quvxs9+9rORfSYAwKhUcIwsXbo0Dh8+HOvWrYuOjo6orq6OHTt2DH5Idf/+/VFc/PGCy5e//OXYsmVL3HffffG9730vPve5z8UzzzwT11577cg9C0ZcSUlJNDU1Hfd2GWee1z6P1z6P1z7PufDaF3yfEQCAkeRv0wAAqcQIAJBKjAAAqcQIAJBKjHCcl156KRYvXhwzZ86MoqKik/4dIUZOc3NzzJ8/P6ZMmRIXX3xxLFmyJN56663sscaFzZs3x5w5cwZv+rRw4cL4/e9/nz3WuNTS0hJFRUVx9913Z48y5t1///1RVFQ05DF79uyUWcQIx+np6Ym5c+fGpk2bskcZV1588cVYuXJlvPLKK/HCCy/Ehx9+GLfcckv09PRkjzbmXXLJJdHS0hLt7e3x6quvxte//vX45je/GW+88Ub2aOPK7t2747HHHos5c+ZkjzJuXHPNNfHee+8NPl5++eWUOc7Jv01DrltvvTVuvfXW7DHGnR07dgz5+cknn4yLL7442tvb44YbbkiaanxYvHjxkJ8ffPDB2Lx5c7zyyitxzTXXJE01vrz//vtx2223xeOPPx4//OEPs8cZNyZOnHjSP89ytlgZgXNUV1dXRERMmzYteZLxpa+vL7Zu3Ro9PT3+bMVZtHLlyqivr4+6urrsUcaVv//97zFz5sy4/PLL47bbbov9+/enzGFlBM5B/f39cffdd8dXvvIVdys+S1577bVYuHBh/Oc//4nJkyfH008/HVdffXX2WOPC1q1bY8+ePbF79+7sUcaV2traePLJJ+Oqq66K9957L9avXx/XX399vP766zFlypSzOosYgXPQypUr4/XXX097/3Y8uuqqq2Lv3r3R1dUVv/nNb2LFihXx4osvCpIz7MCBA3HXXXfFCy+8EKWlpdnjjCv//+34OXPmRG1tbVx22WXxq1/9Ku64446zOosYgXPMqlWr4tlnn42XXnopLrnkkuxxxo1JkybFlVdeGRER8+bNi927d8cjjzwSjz32WPJkY1t7e3scOnQorrvuusFtfX198dJLL8XGjRujt7c3JkyYkDjh+DF16tT4/Oc/H//4xz/O+rXFCJwjBgYGYvXq1fH000/Hzp0747Of/Wz2SONaf39/9Pb2Zo8x5n3jG9+I1157bci2hoaGmD17dtx7771C5Cx6//334+23347bb7/9rF9bjHCc999/f0gZ//Of/4y9e/fGtGnT4tJLL02cbGxbuXJlbNmyJX73u9/FlClToqOjIyIiysvL47zzzkuebmxbu3Zt3HrrrXHppZfG0aNHY8uWLbFz5854/vnns0cb86ZMmXLc56LOP//8uPDCC31e6gy75557YvHixXHZZZfFwYMHo6mpKSZMmBDLli0767OIEY7z6quvxte+9rXBnxsbGyMiYsWKFfHkk08mTTX2bd68OSIibrrppiHbf/GLX8R3vvOdsz/QOHLo0KFYvnx5vPfee1FeXh5z5syJ559/Pm6++ebs0eCMeeedd2LZsmXxr3/9Ky666KL46le/Gq+88kpcdNFFZ32WooGBgYGzflUAgP/lPiMAQCoxAgCkEiMAQCoxAgCkEiMAQCoxAgCkEiMAQCoxAgCkEiMAQCoxAgCkEiMAQCoxAgCk+h8Gio//WptaJgAAAABJRU5ErkJggg==",
      "text/plain": [
       "<Figure size 640x480 with 1 Axes>"
      ]
     },
     "metadata": {},
     "output_type": "display_data"
    }
   ],
   "source": [
    "%matplotlib inline\n",
    "import matplotlib.pyplot as plt\n",
    "\n",
    "plt.hist(target, bins=15, density=True)\n",
    "plt.show()"
   ]
  },
  {
   "attachments": {},
   "cell_type": "markdown",
   "id": "f7141309",
   "metadata": {},
   "source": [
    "## Measuring Accuracy\n",
    "\n",
    "We choose the mean absolute error as a mesure of accuracy for our models, which has the advantage of preserving the units of measurement, here in dollars.\n",
    "\n",
    "We will compare our decision trees' to a simpler model (a canary model) to benchmark accuracy. \n",
    "We could use the median of the target, but that would perhaps be too basic.\n",
    "Instead, we expect income to be somewhat proportional to house value, and therefore we use a univariate linear regression model as our canary."
   ]
  },
  {
   "cell_type": "code",
   "execution_count": 4,
   "id": "a135fe2f",
   "metadata": {},
   "outputs": [
    {
     "name": "stdout",
     "output_type": "stream",
     "text": [
      "Mean Absolute Overall Error : 89922.83$\n"
     ]
    }
   ],
   "source": [
    "# Utility functions\n",
    "\n",
    "\n",
    "def print_as_dollars(x):\n",
    "    \"\"\"Prints the value * 100'000$\"\"\"\n",
    "    return f\"{x * 10**5:.2f}$\"\n",
    "\n",
    "\n",
    "def print_compare_to_baseline(x):\n",
    "    \"\"\"Prints percentage improvement over baseline\"\"\"\n",
    "    return f\"{(x - baseline_error) / baseline_error * 100 :.2f}% of baseline\"\n",
    "\n",
    "\n",
    "mean_error = mean_absolute_error(y_test, numpy.repeat([numpy.median(y_test)], y_test.shape))\n",
    "print(f\"Mean Absolute Overall Error : {print_as_dollars(mean_error)}\")"
   ]
  },
  {
   "cell_type": "code",
   "execution_count": 5,
   "id": "e1f2990f",
   "metadata": {},
   "outputs": [
    {
     "name": "stdout",
     "output_type": "stream",
     "text": [
      "Baseline Mean Error : 62719.65$\n"
     ]
    }
   ],
   "source": [
    "canary = LinearRegression()\n",
    "canary.fit(x_train[:, :1], y_train)\n",
    "baseline_error = mean_absolute_error(canary.predict(x_test[:, :1]), y_test)\n",
    "print(f\"Baseline Mean Error : {print_as_dollars(baseline_error)}\")"
   ]
  },
  {
   "attachments": {},
   "cell_type": "markdown",
   "id": "2e5babd9",
   "metadata": {},
   "source": [
    "## Training A Decision Tree\n",
    "\n",
    "ConcreteDecisionTreeRegressor is the Concrete-ML equivalent of scikit-learn's DecisionTreeRegressor.\n",
    "It supports the same parameters and a similar interface, with the extra capability of predicting directly on ciphertext without the need to decipher it, thus preservacy privacy.\n",
    "\n",
    "Currently, Concrete-ML models must be trained on plaintext. To see how it works, we train a DecisionTreeRegressor with default parameters and estimate its accuracy on test data. Note here that predictions are done on plaintext too, but soon, we will predict on ciphertext."
   ]
  },
  {
   "cell_type": "code",
   "execution_count": 6,
   "id": "8069097d",
   "metadata": {},
   "outputs": [
    {
     "name": "stdout",
     "output_type": "stream",
     "text": [
<<<<<<< HEAD
      "Training on 5100 samples in 25.0799 seconds\n"
=======
      "Training on 5100 samples in 25.4479 seconds\n"
>>>>>>> c3fc3ae0
     ]
    }
   ],
   "source": [
    "default_model = ConcreteDecisionTreeRegressor(criterion=\"absolute_error\", n_bits=6, random_state=42)\n",
    "\n",
    "begin = time.time()\n",
    "default_model.fit(x_train, y_train)\n",
    "print(f\"Training on {x_train.shape[0]} samples in {(time.time() - begin):.4f} seconds\")"
   ]
  },
  {
   "cell_type": "code",
   "execution_count": 7,
   "id": "e286d33c",
   "metadata": {},
   "outputs": [
    {
     "name": "stdout",
     "output_type": "stream",
     "text": [
      "Default Model Mean Error: 43788.10$,-30.18% of baseline\n"
     ]
    }
   ],
   "source": [
    "default_error = mean_absolute_error(default_model.predict(x_test), y_test)\n",
    "print(\n",
    "    f\"Default Model Mean Error: {print_as_dollars(default_error)},\"\n",
    "    f\"{print_compare_to_baseline(default_error)}\"\n",
    ")"
   ]
  },
  {
   "attachments": {},
   "cell_type": "markdown",
   "id": "6aa2dad5",
   "metadata": {},
   "source": [
    "## Optimising Hyper Parameters\n",
    "Working on plaintext is considerably faster than on ciphertext. \n",
    "We take this opportunity to search for optimised hyper-parameters for our dataset.\n",
    "Here we use a GridSearch strategy for simplicity, but could have used any method of our liking."
   ]
  },
  {
   "cell_type": "code",
   "execution_count": 8,
   "id": "3b076c44",
   "metadata": {},
   "outputs": [
    {
     "name": "stdout",
     "output_type": "stream",
     "text": [
      "Best hyper parameters: {'criterion': 'absolute_error', 'max_depth': None, 'max_features': 5, 'min_samples_leaf': 2, 'min_samples_split': 2, 'n_bits': 8, 'random_state': 42}\n",
      "Min lost: 43124.69$\n"
     ]
    }
   ],
   "source": [
    "# Find best hyper parameters with cross validation\n",
    "from sklearn.model_selection import GridSearchCV\n",
    "\n",
    "# List of hyper parameters to tune\n",
    "param_grid = {\n",
    "    \"criterion\": [\"absolute_error\"],\n",
    "    \"random_state\": [42],\n",
    "    \"n_bits\": [5, 6, 7, 8],\n",
    "    \"max_features\": [2, 5, None],\n",
    "    \"min_samples_leaf\": [1, 2, 5],\n",
    "    \"min_samples_split\": [2, 20, 50],\n",
    "    \"max_depth\": [5, 10, 20, None],\n",
    "}\n",
    "\n",
    "grid_search = GridSearchCV(\n",
    "    ConcreteDecisionTreeRegressor(),\n",
    "    param_grid,\n",
    "    cv=3,\n",
    "    scoring=\"neg_mean_absolute_error\",\n",
    "    error_score=\"raise\",\n",
    "    n_jobs=10,\n",
    ")\n",
    "\n",
    "gs_results = grid_search.fit(x_train, y_train)\n",
    "print(\"Best hyper parameters:\", gs_results.best_params_)\n",
    "print(f\"Min lost: {print_as_dollars(-gs_results.best_score_)}\")"
   ]
  },
  {
   "attachments": {},
   "cell_type": "markdown",
   "id": "874adb94-5849-49b9-95ec-e5782736dfb1",
   "metadata": {},
   "source": [
    "### Quantization\n",
    "You might have noticed we used a hyper-parameter that has no scikit-learn equivalent: `n_bits`. \n",
    "This is a first specificity of homomorphic encryption: values must first be represented as (not too big) integers before encryption.\n",
    "This encoding is called quantization and `n_bits` is related to the maximum size of the quantized values.\n",
    "Put it simply, lower `n_bits` means that quantization is less precise, but FHE computations are faster.\n",
    "For more details, see [quantization](https://docs.zama.ai/concrete-ml/advanced-topics/quantization) from the official documentation.\n",
    "\n",
    "Our model might or not gain from extra precision and/or efficiency. There is a balance to strike for the model between the two and as usual, the right balance depends on context.\n",
    "For now, we observe that our models performance increases with precision, that is with higher `n_bits`."
   ]
  },
  {
   "cell_type": "code",
   "execution_count": 9,
   "id": "1e64ee0b-76af-4e6a-a1d7-31048115a6e7",
   "metadata": {},
   "outputs": [
    {
     "name": "stdout",
     "output_type": "stream",
     "text": [
      "Error for n_bits=5 is 48955.72$\n",
      "Error for n_bits=6 is 46599.48$\n",
      "Error for n_bits=7 is 44158.68$\n",
      "Error for n_bits=8 is 43124.69$\n"
     ]
    }
   ],
   "source": [
    "# We fix all parameters as the best ones, except for n_bits.\n",
    "best = gs_results.best_params_\n",
    "cv_errors = [\n",
    "    {\"n_bits\": params[\"n_bits\"], \"score\": score}\n",
    "    for params, score in zip(\n",
    "        gs_results.cv_results_[\"params\"], gs_results.cv_results_[\"mean_test_score\"]\n",
    "    )\n",
    "    if (params[\"max_depth\"] == best[\"max_depth\"])\n",
    "    and (params[\"max_features\"] == best[\"max_features\"])  # noqa: W503\n",
    "    and (params[\"min_samples_leaf\"] == best[\"min_samples_leaf\"])  # noqa: W503\n",
    "    and (params[\"min_samples_split\"] == best[\"min_samples_split\"])  # noqa: W503\n",
    "]\n",
    "for el in cv_errors:\n",
    "    print(f\"Error for n_bits={el['n_bits']} is {print_as_dollars(-el['score'])}\")"
   ]
  },
  {
   "attachments": {},
   "cell_type": "markdown",
   "id": "0ae45c2a",
   "metadata": {},
   "source": [
    "## Training the Optimised Model\n",
    "We now train our model with the optimised hyper-parameters.\n",
    "Firstly, to show how it works, let us fix `n_bits` to a lower value so that compute time remains reasonable.\n",
    "Once done, we will then see how higher values of `n_bits` affect compute time.\n",
    "We also use `fit_benchmark` method instead of `fit` to easily compare our model to its scikit-learn equivalent."
   ]
  },
  {
   "cell_type": "code",
   "execution_count": 10,
   "id": "20431f4b",
   "metadata": {},
   "outputs": [],
   "source": [
    "# Build the model with best hyper parameters\n",
    "model = ConcreteDecisionTreeRegressor(\n",
    "    max_features=gs_results.best_params_[\"max_features\"],\n",
    "    min_samples_leaf=gs_results.best_params_[\"min_samples_leaf\"],\n",
    "    min_samples_split=gs_results.best_params_[\"min_samples_split\"],\n",
    "    max_depth=gs_results.best_params_[\"max_depth\"],\n",
    "    n_bits=6,\n",
    "    random_state=42,\n",
    ")"
   ]
  },
  {
   "cell_type": "code",
   "execution_count": 11,
   "id": "07e5cffc",
   "metadata": {},
   "outputs": [],
   "source": [
    "model, sklearn_model = model.fit_benchmark(x_train, y_train)"
   ]
  },
  {
   "cell_type": "code",
   "execution_count": 12,
   "id": "177e073d",
   "metadata": {},
   "outputs": [
    {
     "name": "stdout",
     "output_type": "stream",
     "text": [
      "Sklearn  Mean Error: 41418.11$,-33.96% of baseline\n",
      "Concrete Mean Error: 40695.02$,-35.12% of baseline\n"
     ]
    }
   ],
   "source": [
    "# Compute average precision on test\n",
    "y_pred_concrete = model.predict(x_test)\n",
    "y_pred_sklearn = sklearn_model.predict(x_test)\n",
    "concrete_average_precision = mean_absolute_error(y_test, y_pred_concrete)\n",
    "sklearn_average_precision = mean_absolute_error(y_test, y_pred_sklearn)\n",
    "print(\n",
    "    f\"Sklearn  Mean Error: {print_as_dollars(sklearn_average_precision)},\"\n",
    "    f\"{print_compare_to_baseline(sklearn_average_precision)}\"\n",
    ")\n",
    "print(\n",
    "    f\"Concrete Mean Error: {print_as_dollars(concrete_average_precision)},\"\n",
    "    f\"{print_compare_to_baseline(concrete_average_precision)}\"\n",
    ")"
   ]
  },
  {
   "attachments": {},
   "cell_type": "markdown",
   "id": "d122d719",
   "metadata": {},
   "source": [
    "We see that the concrete model has similar performance to the scikit-learn model.\n",
    "However, there can be a difference as concrete models perform a possibly lossy quantization of the data.\n",
    "We should expect in general the accuracy to be slightly lower for concrete models, but this is not always the case as models are themselves approximations."
   ]
  },
  {
   "attachments": {},
   "cell_type": "markdown",
   "id": "8c34e664",
   "metadata": {},
   "source": [
    "## Predicting on Ciphertext\n",
    "If the predictions are similar although slightly less accurate, the real advantage of ConcreteML is privacy.\n",
    "We now show how we can perform prediction on ciphertext with Concrete-ML, so that the model does not need to decipher the data at all to compute its estimate."
   ]
  },
  {
   "attachments": {},
   "cell_type": "markdown",
   "id": "88c7288f",
   "metadata": {},
   "source": [
    "### Setup\n",
    "In order to prepare our model to work directly on ciphertext, we need to:\n",
    "\n",
    "  - Compile the model to a circuit: the circuit represents our model's prediction program in FHE operations.\n",
    "  - Generate an encryption key for our circuit.\n",
    "  \n",
    "When deploying the model as a service in a client-server architecture, the server compiles the model and serves it, where the client generates the key and keeps it secret. The client uses its secret key to first encrypt then send data to the server.\n",
    "\n",
    "Note that in order to compile the circuit, the compiler needs to have some examples of the data it will be using.\n",
    "We use here all our training data as a sample, increasing the compile time, but making it safer."
   ]
  },
  {
   "cell_type": "code",
   "execution_count": 13,
   "id": "6ca2fd2c",
   "metadata": {},
   "outputs": [
    {
     "name": "stdout",
     "output_type": "stream",
     "text": [
<<<<<<< HEAD
      "Compiled with 5100 samples in 77.5074 seconds\n"
=======
      "Compiled with 5100 samples in 80.5117 seconds\n"
>>>>>>> c3fc3ae0
     ]
    }
   ],
   "source": [
    "begin = time.time()\n",
    "circuit = model.compile(x_train)\n",
    "print(f\"Compiled with {len(x_train)} samples in {(time.time() - begin):.4f} seconds\")"
   ]
  },
  {
   "cell_type": "code",
   "execution_count": 14,
   "id": "132936f9",
   "metadata": {},
   "outputs": [
    {
     "name": "stdout",
     "output_type": "stream",
     "text": [
      "Generating a key for an 8-bit circuit\n",
<<<<<<< HEAD
      "Key generation time: 1.63 seconds\n"
=======
      "Key generation time: 1.52 seconds\n"
>>>>>>> c3fc3ae0
     ]
    }
   ],
   "source": [
    "print(f\"Generating a key for an {circuit.graph.maximum_integer_bit_width()}-bit circuit\")\n",
    "time_begin = time.time()\n",
    "circuit.client.keygen(force=False)\n",
    "print(f\"Key generation time: {time.time() - time_begin:.2f} seconds\")"
   ]
  },
  {
   "attachments": {},
   "cell_type": "markdown",
   "id": "4c33be54",
   "metadata": {},
   "source": [
    "### Prediction \n",
    "Prediction can be done directly on ciphertext by passing the fhe=\"execute\" argument to the predict method.\n",
    "Note however that computations on ciphertext are slower than on plaintext.\n",
    "In order to get results quickly for this tutorial, we show predictions only on a few observations of the test sample."
   ]
  },
  {
   "cell_type": "code",
   "execution_count": 15,
   "id": "cb045438",
   "metadata": {},
   "outputs": [],
   "source": [
    "FHE_SAMPLES = 3\n",
    "x_test_small = x_test[:FHE_SAMPLES]\n",
    "y_pred = y_pred_concrete[:FHE_SAMPLES]"
   ]
  },
  {
   "cell_type": "code",
   "execution_count": 16,
   "id": "904f585b",
   "metadata": {},
   "outputs": [
    {
     "name": "stdout",
     "output_type": "stream",
     "text": [
<<<<<<< HEAD
      "Execution time: 9.32 seconds per sample\n"
=======
      "Execution time: 8.52 seconds per sample\n"
>>>>>>> c3fc3ae0
     ]
    }
   ],
   "source": [
    "# Predict in FHE for a few examples\n",
    "time_begin = time.time()\n",
    "y_pred_fhe = model.predict(x_test_small, fhe=\"execute\")\n",
    "print(f\"Execution time: {(time.time() - time_begin) / FHE_SAMPLES:.2f} seconds per sample\")"
   ]
  },
  {
   "attachments": {},
   "cell_type": "markdown",
   "id": "43adb59d",
   "metadata": {},
   "source": [
    "We have previously obtained predictions from plaintext.\n",
    "We now show that the estimates from plaintext or ciphertext in our setting are the same.\n",
    "In general, they might slightly differ due to the addition of noise in ciphertext."
   ]
  },
  {
   "cell_type": "code",
   "execution_count": 17,
   "id": "07fe03ba",
   "metadata": {},
   "outputs": [
    {
     "name": "stdout",
     "output_type": "stream",
     "text": [
      "Cipher estimates:\n",
      "293651.38$, 166667.00$, 126984.38$\n",
      "Plain estimates:\n",
      "293651.38$, 166667.00$, 126984.38$\n",
      "Differences:\n",
      "0.00$, 0.00$, 0.00$\n"
     ]
    }
   ],
   "source": [
    "# Check prediction FHE vs sklearn\n",
    "print(\"Cipher estimates:\")\n",
    "print(f\"{', '.join(f'{print_as_dollars(x)}' for x in y_pred_fhe[:,0])}\")\n",
    "print(\"Plain estimates:\")\n",
    "print(f\"{', '.join(f'{print_as_dollars(x)}' for x in y_pred[:,0])}\")\n",
    "print(\"Differences:\")\n",
    "print(f\"{', '.join(f'{print_as_dollars(x)}' for x in (y_pred_fhe[:,0] - y_pred[:,0]))}\")"
   ]
  },
  {
   "attachments": {},
   "cell_type": "markdown",
   "id": "89c294cd-f03d-4fda-90f4-629320802d7c",
   "metadata": {},
   "source": [
    "### Compute Times\n",
    "We finish this tutorial with an evaluation of accuracy and compute times as we increase `n_bits` parameters.\n",
    "If you wish to recompute this cell, please note that it takes a long time to complete."
   ]
  },
  {
   "cell_type": "code",
   "execution_count": 18,
   "id": "15008ad0-05d0-4ec2-91ea-c4be2efbc05b",
   "metadata": {},
   "outputs": [
    {
     "name": "stdout",
     "output_type": "stream",
     "text": [
      "N_BITS = 7\n",
      "----------\n",
      "Sklearn  Mean Error: 41418.11$,-33.96% of baseline\n",
      "Concrete Mean Error: 40483.27$,-35.45% of baseline\n",
<<<<<<< HEAD
      "Circuit compiled with 5100 samples in 124.6257 seconds\n",
      "Generating a key for an 9-bit circuit\n",
      "Key generation time: 1.61 seconds\n",
      "Execution time: 8.31 seconds per sample\n",
=======
      "Circuit compiled with 5100 samples in 118.6178 seconds\n",
      "Generating a key for an 9-bit circuit\n",
      "Key generation time: 1.60 seconds\n",
      "Execution time: 7.82 seconds per sample\n",
>>>>>>> c3fc3ae0
      "\n",
      "N_BITS = 8\n",
      "----------\n",
      "Sklearn  Mean Error: 41418.11$,-33.96% of baseline\n",
      "Concrete Mean Error: 40725.84$,-35.07% of baseline\n",
<<<<<<< HEAD
      "Circuit compiled with 5100 samples in 86.5623 seconds\n",
      "Generating a key for an 10-bit circuit\n",
      "Key generation time: 1.84 seconds\n",
      "Execution time: 8.49 seconds per sample\n",
=======
      "Circuit compiled with 5100 samples in 124.4424 seconds\n",
      "Generating a key for an 10-bit circuit\n",
      "Key generation time: 1.62 seconds\n",
      "Execution time: 8.30 seconds per sample\n",
>>>>>>> c3fc3ae0
      "\n"
     ]
    }
   ],
   "source": [
    "# Concatenate all the steps in one function of n_bits\n",
    "\n",
    "\n",
    "def evaluate(n_bits):\n",
    "    model = ConcreteDecisionTreeRegressor(\n",
    "        max_features=gs_results.best_params_[\"max_features\"],\n",
    "        min_samples_leaf=gs_results.best_params_[\"min_samples_leaf\"],\n",
    "        min_samples_split=gs_results.best_params_[\"min_samples_split\"],\n",
    "        max_depth=gs_results.best_params_[\"max_depth\"],\n",
    "        n_bits=n_bits,\n",
    "        random_state=42,\n",
    "    )\n",
    "    model, sklearn_model = model.fit_benchmark(x_train, y_train)\n",
    "    y_pred_concrete = model.predict(x_test)\n",
    "    y_pred_sklearn = sklearn_model.predict(x_test)\n",
    "    concrete_average_precision = mean_absolute_error(y_test, y_pred_concrete)\n",
    "    sklearn_average_precision = mean_absolute_error(y_test, y_pred_sklearn)\n",
    "    print(\n",
    "        f\"Sklearn  Mean Error: {print_as_dollars(sklearn_average_precision)},\"\n",
    "        f\"{print_compare_to_baseline(sklearn_average_precision)}\"\n",
    "    )\n",
    "    print(\n",
    "        f\"Concrete Mean Error: {print_as_dollars(concrete_average_precision)},\"\n",
    "        f\"{print_compare_to_baseline(concrete_average_precision)}\"\n",
    "    )\n",
    "    begin = time.time()\n",
    "    circuit = model.compile(x_train)\n",
    "    print(f\"Circuit compiled with {len(x_train)} samples in {(time.time() - begin):.4f} seconds\")\n",
    "    print(f\"Generating a key for an {circuit.graph.maximum_integer_bit_width()}-bit circuit\")\n",
    "    time_begin = time.time()\n",
    "    circuit.client.keygen(force=False)\n",
    "    print(f\"Key generation time: {time.time() - time_begin:.2f} seconds\")\n",
    "    time_begin = time.time()\n",
    "    model.predict(x_test_small, fhe=\"execute\")\n",
    "    print(f\"Execution time: {(time.time() - time_begin) / FHE_SAMPLES:.2f} seconds per sample\")\n",
    "\n",
    "\n",
    "for n_bits in [7, 8]:\n",
    "    header = f\"N_BITS = {n_bits}\"\n",
    "    print(header)\n",
    "    print(\"-\" * len(header))\n",
    "    evaluate(n_bits)\n",
    "    print()"
   ]
  },
  {
   "attachments": {},
   "cell_type": "markdown",
   "id": "0e38dfe7-8e43-4828-9ec5-ac0f2d88403a",
   "metadata": {},
   "source": [
    "We see that increasing `n_bits` can increase dramatically the computation times making them prohibitive.\n",
    "Yet better quantization precision does not necessarily lower the generalization error of the model, as estimates are already appproximations in some sense."
   ]
  },
  {
   "attachments": {},
   "cell_type": "markdown",
   "id": "770e2842",
   "metadata": {},
   "source": [
    "## Conclusion\n",
    "Using a decision tree regressor in concrete-ML is very similar to using it through scikit-learn and can be done in a few lines of code.\n",
    "Data-scientists can now use concrete-ML to perform privacy-preserving decision tree regression on encrypted data.\n",
    "\n",
    "### Going Further\n",
    "Some additional tools can smooth up the development workflow:\n",
    "\n",
    "  - Selecting relevant bit-size for [quantizing](https://docs.zama.ai/concrete-ml/advanced-topics/quantization) the model.\n",
    "  - Alleviating the [compilation](https://docs.zama.ai/concrete-ml/advanced-topics/compilation) time by making use of the [virtual library](https://docs.zama.ai/concrete-ml/advanced-topics/compilation#simulation-with-the-virtual-library)\n",
    "\n",
    "Once the model is carefully trained and quantized, it is ready to be deployed and used in production. Here are some useful links on the subject:\n",
    "    \n",
    "  - [Inference in the Cloud](https://docs.zama.ai/concrete-ml/getting-started/cloud) summarize the steps for cloud deployment\n",
    "  - [Production Deployment](https://docs.zama.ai/concrete-ml/advanced-topics/client_server) offers a high-level view of how to deploy a Concrete-ML model in a client/server setting.\n",
    "  - [Client Server in Concrete ML](https://github.com/zama-ai/concrete-ml/blob/release/0.6.x/docs/advanced_examples/ClientServer.ipynb) provides a more hands-on approach as another tutorial."
   ]
  }
 ],
 "metadata": {
  "execution": {
   "timeout": 10800
  }
 },
 "nbformat": 4,
 "nbformat_minor": 5
}<|MERGE_RESOLUTION|>--- conflicted
+++ resolved
@@ -249,11 +249,7 @@
      "name": "stdout",
      "output_type": "stream",
      "text": [
-<<<<<<< HEAD
-      "Training on 5100 samples in 25.0799 seconds\n"
-=======
       "Training on 5100 samples in 25.4479 seconds\n"
->>>>>>> c3fc3ae0
      ]
     }
    ],
@@ -516,11 +512,7 @@
      "name": "stdout",
      "output_type": "stream",
      "text": [
-<<<<<<< HEAD
-      "Compiled with 5100 samples in 77.5074 seconds\n"
-=======
       "Compiled with 5100 samples in 80.5117 seconds\n"
->>>>>>> c3fc3ae0
      ]
     }
    ],
@@ -541,11 +533,7 @@
      "output_type": "stream",
      "text": [
       "Generating a key for an 8-bit circuit\n",
-<<<<<<< HEAD
-      "Key generation time: 1.63 seconds\n"
-=======
       "Key generation time: 1.52 seconds\n"
->>>>>>> c3fc3ae0
      ]
     }
    ],
@@ -590,11 +578,7 @@
      "name": "stdout",
      "output_type": "stream",
      "text": [
-<<<<<<< HEAD
-      "Execution time: 9.32 seconds per sample\n"
-=======
       "Execution time: 8.52 seconds per sample\n"
->>>>>>> c3fc3ae0
      ]
     }
    ],
@@ -670,33 +654,19 @@
       "----------\n",
       "Sklearn  Mean Error: 41418.11$,-33.96% of baseline\n",
       "Concrete Mean Error: 40483.27$,-35.45% of baseline\n",
-<<<<<<< HEAD
-      "Circuit compiled with 5100 samples in 124.6257 seconds\n",
-      "Generating a key for an 9-bit circuit\n",
-      "Key generation time: 1.61 seconds\n",
-      "Execution time: 8.31 seconds per sample\n",
-=======
       "Circuit compiled with 5100 samples in 118.6178 seconds\n",
       "Generating a key for an 9-bit circuit\n",
       "Key generation time: 1.60 seconds\n",
       "Execution time: 7.82 seconds per sample\n",
->>>>>>> c3fc3ae0
       "\n",
       "N_BITS = 8\n",
       "----------\n",
       "Sklearn  Mean Error: 41418.11$,-33.96% of baseline\n",
       "Concrete Mean Error: 40725.84$,-35.07% of baseline\n",
-<<<<<<< HEAD
-      "Circuit compiled with 5100 samples in 86.5623 seconds\n",
-      "Generating a key for an 10-bit circuit\n",
-      "Key generation time: 1.84 seconds\n",
-      "Execution time: 8.49 seconds per sample\n",
-=======
       "Circuit compiled with 5100 samples in 124.4424 seconds\n",
       "Generating a key for an 10-bit circuit\n",
       "Key generation time: 1.62 seconds\n",
       "Execution time: 8.30 seconds per sample\n",
->>>>>>> c3fc3ae0
       "\n"
      ]
     }
